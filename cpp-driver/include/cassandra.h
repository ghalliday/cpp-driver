--- conflicted
+++ resolved
@@ -52,15 +52,9 @@
  */
 
 #define CASS_VERSION_MAJOR 2
-<<<<<<< HEAD
 #define CASS_VERSION_MINOR 10
 #define CASS_VERSION_PATCH 0
 #define CASS_VERSION_SUFFIX "beta1"
-=======
-#define CASS_VERSION_MINOR 9
-#define CASS_VERSION_PATCH 0
-#define CASS_VERSION_SUFFIX ""
->>>>>>> 18492a50
 
 #ifdef __cplusplus
 extern "C" {
