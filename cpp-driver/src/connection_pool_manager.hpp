/*
  Copyright (c) DataStax, Inc.

  Licensed under the Apache License, Version 2.0 (the "License");
  you may not use this file except in compliance with the License.
  You may obtain a copy of the License at

  http://www.apache.org/licenses/LICENSE-2.0

  Unless required by applicable law or agreed to in writing, software
  distributed under the License is distributed on an "AS IS" BASIS,
  WITHOUT WARRANTIES OR CONDITIONS OF ANY KIND, either express or implied.
  See the License for the specific language governing permissions and
  limitations under the License.
*/

#ifndef __CASS_CONNECTION_POOL_MANAGER_HPP_INCLUDED__
#define __CASS_CONNECTION_POOL_MANAGER_HPP_INCLUDED__

#include "address.hpp"
#include "atomic.hpp"
#include "connection_pool.hpp"
#include "connection_pool_connector.hpp"
#include "ref_counted.hpp"

#include <uv.h>

namespace cass {

class EventLoop;

class ConnectionPoolListener {
public:
  virtual ~ConnectionPoolListener() { }

  /**
   * A callback that's called when a host is up.
   *
   * @param address The address of the host.
   */
  virtual void on_pool_up(const Address& address) = 0;

  /**
   * A callback that's called when a host is down.
   *
   * @param address The address of the host.
   */
  virtual void on_pool_down(const Address& address) = 0;

  /**
   * A callback that's called when a host has a critical error
   * during reconnection.
   *
   * The following are critical errors:
   * * Invalid keyspace
   * * Invalid protocol version
   * * Authentication failure
   * * SSL failure
   *
   * @param address The address of the host.
   * @param code The code of the critical error.
   * @param message The message of the critical error.
   */
  virtual void on_pool_critical_error(const Address& address,
                                      Connector::ConnectionError code,
                                      const String& message) = 0;
<<<<<<< HEAD
};

/**
 * A listener that handles connection pool events.
 */
class ConnectionPoolManagerListener : public ConnectionPoolListener {
public:
  virtual ~ConnectionPoolManagerListener() { }
=======
>>>>>>> d0cfff93

  /**
   * A callback that's called when a manager is closed.
   *
<<<<<<< HEAD
   * @param manager The manager object that's closing.
   */
  virtual void on_close(ConnectionPoolManager* manager) = 0;
=======
   * @param manager The calling connection pool manager.
   */
  virtual void on_close(ConnectionPoolManager* manager) { }
>>>>>>> d0cfff93
};

/**
 * The connection pool manager settings.
 */
struct ConnectionPoolManagerSettings {
<<<<<<< HEAD
  ConnectionPoolManagerSettings()
    : num_connections_per_host(1)
    , reconnect_wait_time_ms(2000)
    , queue_size_io(8192) { }
=======
  /**
   * Constructor. Initialize with default settings.
   */
  ConnectionPoolManagerSettings();
>>>>>>> d0cfff93

  /**
   * Constructor. Initialize manager settings from a config object.
   *
   * @param config The config object.
   */
  ConnectionPoolManagerSettings(const Config& config);

  ConnectionSettings connection_settings;
  size_t num_connections_per_host;
  uint64_t reconnect_wait_time_ms;
  uint64_t queue_size_io;
};

/**
 * A manager for one or more connection pools to different hosts.
 */
class ConnectionPoolManager : public RefCounted<ConnectionPoolManager> {
public:
  typedef SharedRefPtr<ConnectionPoolManager> Ptr;

  /**
   * Constructor. Don't use directly.
   *
   * @param loop Event loop to utilize for handling requests.
   * @param protocol_version The protocol version to use for connections.
   * @param keyspace The current keyspace to use for connections.
   ( @param listener A listener that handles manager events.
   * @param metrics An object for recording metrics.
   * @param settings Settings for the manager and its connections.
   */
  ConnectionPoolManager(uv_loop_t* loop,
                        int protocol_version,
                        const String& keyspace,
                        ConnectionPoolManagerListener* listener,
                        Metrics* metrics,
                        const ConnectionPoolManagerSettings& settings);
  ~ConnectionPoolManager();

  /**
   * Find the least busy connection for a given host.
   *
   * @param address The address of the host to find a least busy connection.
   * @return The least busy connection for a host or null if no connections are
   * available.
   */
  PooledConnection::Ptr find_least_busy(const Address& address) const;

  /**
   * Flush connection pools with pending writes.
   */
  void flush();

  /**
   * Get addresses for all available hosts.
   *
   * @return A vector of addresses.
   */
  AddressVec available() const;

  /**
   * Add a connection pool for the given host.
   *
   * @param address The address of the host to add.
   */
  void add(const Address& address);

  /**
   * Remove a connection pool for the given host.
   *
   * @param address The address of the host to remove.
   */
  void remove(const Address& address);

  /**
   * Close all connection pools.
   */
  void close();

  /**
   * Set the listener that will handle events for the connection pool manager.
   *
   * @param listener The connection pool manager listener.
   */
  void set_listener(ConnectionPoolManagerListener* listener);

public:
  uv_loop_t* loop() const { return loop_; }
  int protocol_version() const { return protocol_version_; }
  const ConnectionPoolManagerSettings& settings() const { return settings_; }
  ConnectionPoolManagerListener* listener() const { return listener_; }

  String keyspace() const;
  void set_keyspace(const String& keyspace);

  Metrics* metrics() const { return metrics_; }

public:
  class Protected {
    friend class ConnectionPool;
    friend class ConnectionPoolManagerInitializer;
    Protected() { }
    Protected(Protected const&) { }
  };

  /**
   * Add a connection pool from the event loop thread.
   *
   * @param pool A pool to add.
   * @param A key to restrict access to the method.
   */
  void add_pool(const ConnectionPool::Ptr& pool, Protected);

  /**
   * Notify that a pool is closed.
   *
   * @param pool A pool to remove.
   * @param should_notify_down Notify the listener that the connection is down if true.
   * @param A key to restrict access to the method.
   */
  void notify_closed(ConnectionPool* pool, bool should_notify_down, Protected);

  /**
   * Notify that a pool is up.
   *
   * @param pool A pool that now has connections available.
   * @param A key to restrict access to the method.
   */
  void notify_up(ConnectionPool* pool, Protected);

  /**
   * Notify that a pool is down.
   *
   * @param pool A pool that now has no more connection available.
   * @param A key to restrict access to the method.
   */
  void notify_down(ConnectionPool* pool, Protected);

  /**
   * Notify that a pool has had a critical error.
   *
   * @param pool A pool that had a critical error.
   * @param code The code of the critical error.
   * @param message The message of the critical error.
   * @param A key to restrict access to the method.
   */
  void notify_critical_error(ConnectionPool* pool,
                             Connector::ConnectionError code,
                             const String& message,
                             Protected);

  /**
   * Add a pool to be flushed.
   *
   * @param pool A pool that has connections with pending writes.
   */
  void requires_flush(ConnectionPool* pool, Protected);

private:
  enum CloseState {
    CLOSE_STATE_OPEN,
    CLOSE_STATE_CLOSING,
    CLOSE_STATE_CLOSED
  };

private:
  void internal_add_pool(const ConnectionPool::Ptr& pool);
  void maybe_closed();

private:
  static void on_connect(ConnectionPoolConnector* pool_connector);
  void handle_connect(ConnectionPoolConnector* pool_connector);

private:
  uv_loop_t* loop_;

  const int protocol_version_;
  ConnectionPoolManagerListener* listener_;
  const ConnectionPoolManagerSettings settings_;

  CloseState close_state_;
  ConnectionPool::Map pools_;
  ConnectionPoolConnector::Vec pending_pools_;
  DenseHashSet<ConnectionPool*> to_flush_;

  // This lock ensures keyspaces are updated as soon as it occurs
  mutable uv_mutex_t keyspace_mutex_;
  String keyspace_;

  Metrics* const metrics_;
};

} // namespace cass

#endif<|MERGE_RESOLUTION|>--- conflicted
+++ resolved
@@ -64,7 +64,6 @@
   virtual void on_pool_critical_error(const Address& address,
                                       Connector::ConnectionError code,
                                       const String& message) = 0;
-<<<<<<< HEAD
 };
 
 /**
@@ -73,38 +72,23 @@
 class ConnectionPoolManagerListener : public ConnectionPoolListener {
 public:
   virtual ~ConnectionPoolManagerListener() { }
-=======
->>>>>>> d0cfff93
 
   /**
    * A callback that's called when a manager is closed.
    *
-<<<<<<< HEAD
    * @param manager The manager object that's closing.
    */
   virtual void on_close(ConnectionPoolManager* manager) = 0;
-=======
-   * @param manager The calling connection pool manager.
-   */
-  virtual void on_close(ConnectionPoolManager* manager) { }
->>>>>>> d0cfff93
 };
 
 /**
  * The connection pool manager settings.
  */
 struct ConnectionPoolManagerSettings {
-<<<<<<< HEAD
-  ConnectionPoolManagerSettings()
-    : num_connections_per_host(1)
-    , reconnect_wait_time_ms(2000)
-    , queue_size_io(8192) { }
-=======
   /**
    * Constructor. Initialize with default settings.
    */
   ConnectionPoolManagerSettings();
->>>>>>> d0cfff93
 
   /**
    * Constructor. Initialize manager settings from a config object.
@@ -116,7 +100,6 @@
   ConnectionSettings connection_settings;
   size_t num_connections_per_host;
   uint64_t reconnect_wait_time_ms;
-  uint64_t queue_size_io;
 };
 
 /**
