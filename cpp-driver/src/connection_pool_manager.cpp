/*
  Copyright (c) DataStax, Inc.

  Licensed under the Apache License, Version 2.0 (the "License");
  you may not use this file except in compliance with the License.
  You may obtain a copy of the License at

  http://www.apache.org/licenses/LICENSE-2.0

  Unless required by applicable law or agreed to in writing, software
  distributed under the License is distributed on an "AS IS" BASIS,
  WITHOUT WARRANTIES OR CONDITIONS OF ANY KIND, either express or implied.
  See the License for the specific language governing permissions and
  limitations under the License.
*/

#include "connection_pool_manager.hpp"

#include "config.hpp"
#include "memory.hpp"
#include "scoped_lock.hpp"
#include "utils.hpp"

namespace cass {

<<<<<<< HEAD
class NopConnectionPoolManagerListener : public ConnectionPoolManagerListener {
public:
  virtual void on_pool_up(const Address& address) { }

  virtual void on_pool_down(const Address& address) { }

  virtual void on_pool_critical_error(const Address& address,
                                 Connector::ConnectionError code,
                                 const String& message) { }

  virtual void on_close(ConnectionPoolManager* manager) { }
};

static NopConnectionPoolManagerListener nop_connection_pool_manager_listener__;
=======
ConnectionPoolManagerSettings::ConnectionPoolManagerSettings()
  : num_connections_per_host(CASS_DEFAULT_NUM_CONNECTIONS_PER_HOST)
  , reconnect_wait_time_ms(CASS_DEFAULT_RECONNECT_WAIT_TIME_MS) { }
>>>>>>> d0cfff93

ConnectionPoolManagerSettings::ConnectionPoolManagerSettings(const Config& config)
  : connection_settings(config)
  , num_connections_per_host(config.core_connections_per_host())
  , reconnect_wait_time_ms(config.reconnect_wait_time_ms())
  , queue_size_io(config.queue_size_io()) { }

ConnectionPoolManager::ConnectionPoolManager(uv_loop_t* loop,
                                             int protocol_version,
                                             const String& keyspace,
                                             ConnectionPoolManagerListener* listener,
                                             Metrics* metrics,
                                             const ConnectionPoolManagerSettings& settings)
  : loop_(loop)
  , protocol_version_(protocol_version)
  , settings_(settings)
  , close_state_(CLOSE_STATE_OPEN)
  , keyspace_(keyspace)
  , metrics_(metrics) {
  inc_ref(); // Reference for the lifetime of the connection pools
<<<<<<< HEAD
  uv_mutex_init(&keyspace_mutex_);
  pools_.set_empty_key(Address::EMPTY_KEY);
  pools_.set_deleted_key(Address::DELETED_KEY);
  set_pointer_keys(to_flush_);
  set_listener(listener);
=======
  uv_rwlock_init(&rwlock_);
  uv_rwlock_init(&keyspace_rwlock_);
>>>>>>> d0cfff93
}

ConnectionPoolManager::~ConnectionPoolManager() {
  uv_mutex_destroy(&keyspace_mutex_);
}

PooledConnection::Ptr ConnectionPoolManager::find_least_busy(const Address& address) const {
  ConnectionPool::Map::const_iterator it = pools_.find(address);
  if (it == pools_.end()) {
    return PooledConnection::Ptr();
  }
  return it->second->find_least_busy();
}

void ConnectionPoolManager::flush() {
  for (DenseHashSet<ConnectionPool*>::const_iterator it = to_flush_.begin(),
       end = to_flush_.end(); it != end; ++it) {
    (*it)->flush();
  }
  to_flush_.clear();

}

AddressVec ConnectionPoolManager::available() const {
  AddressVec result;
  result.reserve(pools_.size());
  for (ConnectionPool::Map::const_iterator it = pools_.begin(),
       end = pools_.end(); it != end; ++it) {
    result.push_back(it->first);
  }
  return result;
}

void ConnectionPoolManager::add(const Address& address) {
  // TODO: Potentially used double check here to minimize what's in the lock
  ConnectionPool::Map::iterator it = pools_.find(address);
  if (it != pools_.end()) return;

  for (ConnectionPoolConnector::Vec::iterator it = pending_pools_.begin(),
       end = pending_pools_.end(); it != end; ++it) {
    if ((*it)->address() == address) return;
  }

  ConnectionPoolConnector::Ptr connector(
        Memory::allocate<ConnectionPoolConnector>(this,
                                                  address,
                                                  this,
                                                  on_connect));
  pending_pools_.push_back(connector);
  connector->connect();
}

void ConnectionPoolManager::remove(const Address& address) {
  ConnectionPool::Map::iterator it = pools_.find(address);
  if (it == pools_.end()) return;
  // The connection pool will remove itself from the manager when all of its
  // connections are closed.
  it->second->close();
}

void ConnectionPoolManager::close() {
  if (close_state_ == CLOSE_STATE_OPEN) {
    close_state_ = CLOSE_STATE_CLOSING;
    for (ConnectionPool::Map::iterator it = pools_.begin(),
         end = pools_.end(); it != end; ++it) {
      it->second->close();
    }

    for (ConnectionPoolConnector::Vec::iterator it = pending_pools_.begin(),
         end = pending_pools_.end(); it != end; ++it) {
      (*it)->cancel();
    }
  }
  maybe_closed();
}

void ConnectionPoolManager::set_listener(ConnectionPoolManagerListener* listener) {
  listener_ = listener ? listener : &nop_connection_pool_manager_listener__;
}

String ConnectionPoolManager::keyspace() const {
  ScopedMutex l(&keyspace_mutex_);
  return keyspace_;
}

void ConnectionPoolManager::set_keyspace(const String& keyspace) {
  ScopedMutex l(&keyspace_mutex_);
  keyspace_ = keyspace;
}

void ConnectionPoolManager::add_pool(const ConnectionPool::Ptr& pool, Protected) {
  internal_add_pool(pool);
}

void ConnectionPoolManager::notify_closed(ConnectionPool* pool, bool should_notify_down, Protected) {
  pools_.erase(pool->address());
<<<<<<< HEAD
  to_flush_.erase(pool);
  if (should_notify_down) {
=======
  if (should_notify_down && listener_ != NULL) {
>>>>>>> d0cfff93
    listener_->on_pool_down(pool->address());
  }
  maybe_closed();
}

void ConnectionPoolManager::notify_up(ConnectionPool* pool, Protected) {
<<<<<<< HEAD
  listener_->on_pool_up(pool->address());
}

void ConnectionPoolManager::notify_down(ConnectionPool* pool, Protected) {
  listener_->on_pool_down(pool->address());
=======
  if (listener_ != NULL) {
    listener_->on_pool_up(pool->address());
  }
}

void ConnectionPoolManager::notify_down(ConnectionPool* pool, Protected) {
  if (listener_ != NULL) {
    listener_->on_pool_down(pool->address());
  }
>>>>>>> d0cfff93
}

void ConnectionPoolManager::notify_critical_error(ConnectionPool* pool,
                                                  Connector::ConnectionError code,
                                                  const String& message,
                                                  Protected) {
<<<<<<< HEAD
  listener_->on_pool_critical_error(pool->address(), code, message);
}

void ConnectionPoolManager::requires_flush(ConnectionPool* pool, ConnectionPoolManager::Protected) {
  to_flush_.insert(pool);
=======
  if (listener_ != NULL) {
    listener_->on_pool_critical_error(pool->address(), code, message);
  }
>>>>>>> d0cfff93
}

void ConnectionPoolManager::internal_add_pool(const ConnectionPool::Ptr& pool) {
  LOG_DEBUG("Adding pool for host %s", pool->address().to_string().c_str());
  pools_[pool->address()] = pool;
}

// This must be the last call in a function because it can potentially
// deallocate the manager.
void ConnectionPoolManager::maybe_closed() {
  if (close_state_ == CLOSE_STATE_CLOSING && pools_.empty()) {
    close_state_ = CLOSE_STATE_CLOSED;
<<<<<<< HEAD
    listener_->on_close(this);
=======
    wl.unlock(); // The manager is destroyed in this step it must be unlocked
    if (listener_ != NULL) {
      listener_->on_close(this);
    }
>>>>>>> d0cfff93
    dec_ref();
  }
}

void ConnectionPoolManager::on_connect(ConnectionPoolConnector* pool_connector) {
  ConnectionPoolManager* manager = static_cast<ConnectionPoolManager*>(pool_connector->data());
  manager->handle_connect(pool_connector);
}

void ConnectionPoolManager::handle_connect(ConnectionPoolConnector* pool_connector) {
  pending_pools_.erase(std::remove(pending_pools_.begin(), pending_pools_.end(), pool_connector),
                       pending_pools_.end());
  if (pool_connector->is_ok()) {
    internal_add_pool(pool_connector->release_pool());
<<<<<<< HEAD
  } else {
    listener_->on_pool_critical_error(pool_connector->address(),
                                      pool_connector->error_code(),
                                      pool_connector->error_message());
=======
  } else if (listener_) {
      listener_->on_pool_critical_error(pool_connector->address(),
                                   pool_connector->error_code(),
                                   pool_connector->error_message());
>>>>>>> d0cfff93
  }
}

} // namespace cass<|MERGE_RESOLUTION|>--- conflicted
+++ resolved
@@ -23,7 +23,6 @@
 
 namespace cass {
 
-<<<<<<< HEAD
 class NopConnectionPoolManagerListener : public ConnectionPoolManagerListener {
 public:
   virtual void on_pool_up(const Address& address) { }
@@ -38,17 +37,15 @@
 };
 
 static NopConnectionPoolManagerListener nop_connection_pool_manager_listener__;
-=======
+
 ConnectionPoolManagerSettings::ConnectionPoolManagerSettings()
   : num_connections_per_host(CASS_DEFAULT_NUM_CONNECTIONS_PER_HOST)
   , reconnect_wait_time_ms(CASS_DEFAULT_RECONNECT_WAIT_TIME_MS) { }
->>>>>>> d0cfff93
 
 ConnectionPoolManagerSettings::ConnectionPoolManagerSettings(const Config& config)
   : connection_settings(config)
   , num_connections_per_host(config.core_connections_per_host())
-  , reconnect_wait_time_ms(config.reconnect_wait_time_ms())
-  , queue_size_io(config.queue_size_io()) { }
+  , reconnect_wait_time_ms(config.reconnect_wait_time_ms()) { }
 
 ConnectionPoolManager::ConnectionPoolManager(uv_loop_t* loop,
                                              int protocol_version,
@@ -63,16 +60,9 @@
   , keyspace_(keyspace)
   , metrics_(metrics) {
   inc_ref(); // Reference for the lifetime of the connection pools
-<<<<<<< HEAD
   uv_mutex_init(&keyspace_mutex_);
-  pools_.set_empty_key(Address::EMPTY_KEY);
-  pools_.set_deleted_key(Address::DELETED_KEY);
   set_pointer_keys(to_flush_);
   set_listener(listener);
-=======
-  uv_rwlock_init(&rwlock_);
-  uv_rwlock_init(&keyspace_rwlock_);
->>>>>>> d0cfff93
 }
 
 ConnectionPoolManager::~ConnectionPoolManager() {
@@ -169,52 +159,30 @@
 
 void ConnectionPoolManager::notify_closed(ConnectionPool* pool, bool should_notify_down, Protected) {
   pools_.erase(pool->address());
-<<<<<<< HEAD
   to_flush_.erase(pool);
   if (should_notify_down) {
-=======
-  if (should_notify_down && listener_ != NULL) {
->>>>>>> d0cfff93
     listener_->on_pool_down(pool->address());
   }
   maybe_closed();
 }
 
 void ConnectionPoolManager::notify_up(ConnectionPool* pool, Protected) {
-<<<<<<< HEAD
   listener_->on_pool_up(pool->address());
 }
 
 void ConnectionPoolManager::notify_down(ConnectionPool* pool, Protected) {
   listener_->on_pool_down(pool->address());
-=======
-  if (listener_ != NULL) {
-    listener_->on_pool_up(pool->address());
-  }
-}
-
-void ConnectionPoolManager::notify_down(ConnectionPool* pool, Protected) {
-  if (listener_ != NULL) {
-    listener_->on_pool_down(pool->address());
-  }
->>>>>>> d0cfff93
 }
 
 void ConnectionPoolManager::notify_critical_error(ConnectionPool* pool,
                                                   Connector::ConnectionError code,
                                                   const String& message,
                                                   Protected) {
-<<<<<<< HEAD
   listener_->on_pool_critical_error(pool->address(), code, message);
 }
 
 void ConnectionPoolManager::requires_flush(ConnectionPool* pool, ConnectionPoolManager::Protected) {
   to_flush_.insert(pool);
-=======
-  if (listener_ != NULL) {
-    listener_->on_pool_critical_error(pool->address(), code, message);
-  }
->>>>>>> d0cfff93
 }
 
 void ConnectionPoolManager::internal_add_pool(const ConnectionPool::Ptr& pool) {
@@ -227,14 +195,7 @@
 void ConnectionPoolManager::maybe_closed() {
   if (close_state_ == CLOSE_STATE_CLOSING && pools_.empty()) {
     close_state_ = CLOSE_STATE_CLOSED;
-<<<<<<< HEAD
     listener_->on_close(this);
-=======
-    wl.unlock(); // The manager is destroyed in this step it must be unlocked
-    if (listener_ != NULL) {
-      listener_->on_close(this);
-    }
->>>>>>> d0cfff93
     dec_ref();
   }
 }
@@ -249,17 +210,10 @@
                        pending_pools_.end());
   if (pool_connector->is_ok()) {
     internal_add_pool(pool_connector->release_pool());
-<<<<<<< HEAD
   } else {
     listener_->on_pool_critical_error(pool_connector->address(),
                                       pool_connector->error_code(),
                                       pool_connector->error_message());
-=======
-  } else if (listener_) {
-      listener_->on_pool_critical_error(pool_connector->address(),
-                                   pool_connector->error_code(),
-                                   pool_connector->error_message());
->>>>>>> d0cfff93
   }
 }
 
