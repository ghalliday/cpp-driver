/*
  Copyright (c) DataStax, Inc.

  Licensed under the Apache License, Version 2.0 (the "License");
  you may not use this file except in compliance with the License.
  You may obtain a copy of the License at

  http://www.apache.org/licenses/LICENSE-2.0

  Unless required by applicable law or agreed to in writing, software
  distributed under the License is distributed on an "AS IS" BASIS,
  WITHOUT WARRANTIES OR CONDITIONS OF ANY KIND, either express or implied.
  See the License for the specific language governing permissions and
  limitations under the License.
*/

#include "session.hpp"

#include "batch_request.hpp"
<<<<<<< HEAD
#include "cluster.hpp"
#include "config.hpp"
=======
#include "cluster_config.hpp"
#include "connection_pool_manager_initializer.hpp"
>>>>>>> d0cfff93
#include "constants.hpp"
#include "execute_request.hpp"
#include "external.hpp"
#include "logger.hpp"
<<<<<<< HEAD
=======
#include "metrics.hpp"
#include "prepare_all_handler.hpp"
>>>>>>> d0cfff93
#include "prepare_request.hpp"
#include "request_processor_manager_initializer.hpp"
#include "scoped_lock.hpp"
#include "statement.hpp"
#include "timer.hpp"

extern "C" {

CassSession* cass_session_new() {
  cass::Session* session = cass::Memory::allocate<cass::Session>();
  session->inc_ref();
  return CassSession::to(session);
}

void cass_session_free(CassSession* session) { // This attempts to close the session because the joining will
  // hang indefinitely otherwise. This causes minimal delay
  // if the session is already closed.
  cass::SharedRefPtr<cass::Future> future(cass::Memory::allocate<cass::SessionFuture>());
  session->close(future);
  future->wait();

  session->dec_ref();
}

CassFuture* cass_session_connect(CassSession* session, const CassCluster* cluster) {
  return cass_session_connect_keyspace(session, cluster, "");
}

CassFuture* cass_session_connect_keyspace(CassSession* session,
                                          const CassCluster* cluster,
                                          const char* keyspace) {
  return cass_session_connect_keyspace_n(session,
                                         cluster,
                                         keyspace,
                                         SAFE_STRLEN(keyspace));
}

CassFuture* cass_session_connect_keyspace_n(CassSession* session,
                                            const CassCluster* cluster,
                                            const char* keyspace,
                                            size_t keyspace_length) {
  cass::SessionFuture::Ptr connect_future(cass::Memory::allocate<cass::SessionFuture>());
  session->connect(cluster->config(), cass::String(keyspace, keyspace_length), connect_future);
  connect_future->inc_ref();
  return CassFuture::to(connect_future.get());
}

CassFuture* cass_session_close(CassSession* session) {
  cass::SessionFuture::Ptr close_future(cass::Memory::allocate<cass::SessionFuture>());
  session->close(close_future);
  close_future->inc_ref();
  return CassFuture::to(close_future.get());
}

CassFuture* cass_session_prepare(CassSession* session, const char* query) {
  return cass_session_prepare_n(session, query, SAFE_STRLEN(query));
}

CassFuture* cass_session_prepare_n(CassSession* session,
                                   const char* query,
                                   size_t query_length) {
  cass::Future::Ptr future(session->prepare(query, query_length));
  future->inc_ref();
  return CassFuture::to(future.get());
}

CassFuture* cass_session_prepare_from_existing(CassSession* session,
                                               CassStatement* statement) {
  cass::Future::Ptr future(session->prepare(statement));
  future->inc_ref();
  return CassFuture::to(future.get());
}

CassFuture* cass_session_execute(CassSession* session,
                                 const CassStatement* statement) {
  cass::Future::Ptr future(session->execute(cass::Request::ConstPtr(statement->from())));
  future->inc_ref();
  return CassFuture::to(future.get());
}

CassFuture* cass_session_execute_batch(CassSession* session, const CassBatch* batch) {
  cass::Future::Ptr future(session->execute(cass::Request::ConstPtr(batch->from())));
  future->inc_ref();
  return CassFuture::to(future.get());
}

const CassSchemaMeta* cass_session_get_schema_meta(const CassSession* session) {
  return CassSchemaMeta::to(
        cass::Memory::allocate<cass::Metadata::SchemaSnapshot>(
          session->cluster()->schema_snapshot()));
}

void  cass_session_get_metrics(const CassSession* session,
                               CassMetrics* metrics) {
  const cass::Metrics* internal_metrics = session->metrics();

  cass::Metrics::Histogram::Snapshot requests_snapshot;
  internal_metrics->request_latencies.get_snapshot(&requests_snapshot);

  metrics->requests.min = requests_snapshot.min;
  metrics->requests.max = requests_snapshot.max;
  metrics->requests.mean = requests_snapshot.mean;
  metrics->requests.stddev = requests_snapshot.stddev;
  metrics->requests.median = requests_snapshot.median;
  metrics->requests.percentile_75th = requests_snapshot.percentile_75th;
  metrics->requests.percentile_95th = requests_snapshot.percentile_95th;
  metrics->requests.percentile_98th = requests_snapshot.percentile_98th;
  metrics->requests.percentile_99th = requests_snapshot.percentile_99th;
  metrics->requests.percentile_999th = requests_snapshot.percentile_999th;
  metrics->requests.one_minute_rate = internal_metrics->request_rates.one_minute_rate();
  metrics->requests.five_minute_rate = internal_metrics->request_rates.five_minute_rate();
  metrics->requests.fifteen_minute_rate = internal_metrics->request_rates.fifteen_minute_rate();
  metrics->requests.mean_rate = internal_metrics->request_rates.mean_rate();

  metrics->stats.total_connections = internal_metrics->total_connections.sum();
  metrics->stats.available_connections = metrics->stats.total_connections; // Deprecated
  metrics->stats.exceeded_write_bytes_water_mark = 0; // Deprecated
  metrics->stats.exceeded_pending_requests_water_mark = 0; // Deprecated

  metrics->errors.connection_timeouts = internal_metrics->connection_timeouts.sum();
  metrics->errors.pending_request_timeouts = internal_metrics->pending_request_timeouts.sum();
  metrics->errors.request_timeouts = internal_metrics->request_timeouts.sum();
}

void  cass_session_get_speculative_execution_metrics(const CassSession* session,
                                                     CassSpeculativeExecutionMetrics* metrics) {
  const cass::Metrics* internal_metrics = session->metrics();

  cass::Metrics::Histogram::Snapshot speculative_snapshot;
  internal_metrics->speculative_request_latencies.get_snapshot(&speculative_snapshot);

  metrics->min = speculative_snapshot.min;
  metrics->max = speculative_snapshot.max;
  metrics->mean = speculative_snapshot.mean;
  metrics->stddev = speculative_snapshot.stddev;
  metrics->median = speculative_snapshot.median;
  metrics->percentile_75th = speculative_snapshot.percentile_75th;
  metrics->percentile_95th = speculative_snapshot.percentile_95th;
  metrics->percentile_98th = speculative_snapshot.percentile_98th;
  metrics->percentile_99th = speculative_snapshot.percentile_99th;
  metrics->percentile_999th = speculative_snapshot.percentile_999th;
  metrics->count =
      internal_metrics->request_rates.speculative_request_count();
  metrics->percentage =
      internal_metrics->request_rates.speculative_request_percent();
}

} // extern "C"

namespace cass {

Session::Session() {
  uv_rwlock_init(&policy_rwlock_);
}

Session::~Session() {
<<<<<<< HEAD
  join();
  uv_mutex_destroy(&state_mutex_);
  uv_mutex_destroy(&hosts_mutex_);
}

void Session::clear(const Config& config) {
  config_ = config.new_instance();
  random_.reset();
  metrics_.reset(Memory::allocate<Metrics>(config_.thread_count_io() + 1));
  connect_future_.reset();
  close_future_.reset();
  { // Lock hosts
    ScopedMutex l(&hosts_mutex_);
    hosts_.clear();
  }
  request_queue_.reset();
  request_processor_manager_.reset();
  metadata_.clear();
  control_connection_.clear();
  connect_error_code_ = CASS_OK;
  connect_error_message_.clear();
  current_host_mark_ = true;
}

int Session::init() {
  int rc = EventLoop::init("Session");

  event_loop_group_.reset(Memory::allocate<RoundRobinEventLoopGroup>(config_.thread_count_io()));
  rc = event_loop_group_->init("Request Processor");

  return rc;
}

Host::Ptr Session::get_host(const Address& address) {
  // Lock hosts. This can be called on a non-session thread.
  ScopedMutex l(&hosts_mutex_);
  HostMap::iterator it = hosts_.find(address);
  if (it == hosts_.end()) {
    return Host::Ptr();
  }
  return it->second;
}

Host::Ptr Session::add_host(const Address& address) {
  LOG_DEBUG("Adding new host: %s", address.to_string().c_str());
  Host::Ptr host(Memory::allocate<Host>(address, !current_host_mark_));
  { // Lock hosts
    ScopedMutex l(&hosts_mutex_);
    hosts_[address] = host;
  }

  //TODO(CPP-404): Remove NULL check once integrated with CPP-453?
  if (request_processor_manager_) request_processor_manager_->notify_host_add(host);
  return host;
}

void Session::purge_hosts(bool is_initial_connection) {
  // Hosts lock not held for reading (only called on session thread)
  HostMap::iterator it = hosts_.begin();
  while (it != hosts_.end()) {
    if (it->second->mark() != current_host_mark_) {
      HostMap::iterator to_remove_it = it++;

      String address_str = to_remove_it->first.to_string();
      if (is_initial_connection) {
        LOG_WARN("Unable to reach contact point %s", address_str.c_str());
        { // Lock hosts
          ScopedMutex l(&hosts_mutex_);
          hosts_.erase(to_remove_it);
        }
      } else {
        LOG_WARN("Host %s removed", address_str.c_str());
        on_remove(to_remove_it->second);
      }
    } else {
      ++it;
    }
  }
  current_host_mark_ = !current_host_mark_;
}

bool Session::prepare_host(const Host::Ptr& host,
                           PrepareHostHandler::Callback callback) {
  if (config_.prepare_on_up_or_add_host()) {
    PrepareHostHandler::Ptr prepare_host_handler(
          Memory::allocate<PrepareHostHandler>(host,
                                               this,
                                               control_connection_.protocol_version()));
    prepare_host_handler->prepare(callback);
    return true;
  }
  return false;
}

void Session::on_prepare_host_add(const PrepareHostHandler* handler) {
  handler->session()->internal_on_add(handler->host());
}

void Session::on_prepare_host_up(const PrepareHostHandler* handler) {
  handler->session()->internal_on_up(handler->host());
}

void Session::connect_async(const Config& config, const String& keyspace, const Future::Ptr& future) {
  ScopedMutex l(&state_mutex_);

  if (state_.load(MEMORY_ORDER_RELAXED) != SESSION_STATE_CLOSED) {
    future->set_error(CASS_ERROR_LIB_UNABLE_TO_CONNECT,
                      "Already connecting, connected or closed");
    return;
  }

  clear(config);

  if (init() != 0) {
    future->set_error(CASS_ERROR_LIB_UNABLE_TO_INIT,
                      "Error initializing session");
    return;
  }

  state_.store(SESSION_STATE_CONNECTING, MEMORY_ORDER_RELAXED);
  connect_keyspace_ = keyspace;
  connect_future_ = future;

  add(Memory::allocate<NotifyConnect>());

  LOG_DEBUG("Issued connect event");

  // If this is a reconnect then the old thread needs to be
  // joined before creating a new thread.
  join();

  run();
}

void Session::close_async(const Future::Ptr& future) {
  ScopedMutex l(&state_mutex_);

  State state = state_.load(MEMORY_ORDER_RELAXED);
  if (state == SESSION_STATE_CLOSING || state == SESSION_STATE_CLOSED) {
    future->set_error(CASS_ERROR_LIB_UNABLE_TO_CLOSE,
                      "Already closing or closed");
    return;
  }

  state_.store(SESSION_STATE_CLOSING, MEMORY_ORDER_RELAXED);
  close_future_ = future;

  internal_close();
}

void Session::internal_connect() {
  if (hosts_.empty()) { // No hosts lock necessary (only called on session thread)
    notify_connect_error(CASS_ERROR_LIB_NO_HOSTS_AVAILABLE,
                         "No hosts provided or no hosts resolved");
    return;
  }
  control_connection_.connect(this);
}

void Session::internal_close() {
  if (request_processor_manager_) request_processor_manager_->close();
  control_connection_.close();
  close_handles();

  LOG_DEBUG("Issued close");
}

void Session::notify_connected() {
  LOG_DEBUG("Session is connected");

  ScopedMutex l(&state_mutex_);

  if (state_.load(MEMORY_ORDER_RELAXED) == SESSION_STATE_CONNECTING) {
    state_.store(SESSION_STATE_CONNECTED, MEMORY_ORDER_RELAXED);
  }
  if (connect_future_) {
    connect_future_->set();
    connect_future_.reset();
  }
}

void Session::notify_connect_error(CassError code, const String& message) {
  ScopedMutex l(&state_mutex_);

  State state = state_.load(MEMORY_ORDER_RELAXED);
  if (state == SESSION_STATE_CLOSING || state == SESSION_STATE_CLOSED) {
    return;
  }

  state_.store(SESSION_STATE_CLOSING, MEMORY_ORDER_RELAXED);
  connect_error_code_ = code;
  connect_error_message_ = message;

  internal_close();
}

void Session::notify_closed() {
  LOG_DEBUG("Session is disconnected");

  ScopedMutex l(&state_mutex_);

  state_.store(SESSION_STATE_CLOSED, MEMORY_ORDER_RELAXED);
  if (connect_future_) {
    connect_future_->set_error(connect_error_code_, connect_error_message_);
    connect_future_.reset();
  }
  if (close_future_) {
    close_future_->set();
    close_future_.reset();
  }
}

void Session::close_handles() {
  EventLoop::close_handles();
  event_loop_group_->close_handles();
  config().default_profile().load_balancing_policy()->close_handles();
}

void Session::on_run() {
  LOG_DEBUG("Creating %u IO worker threads",
            static_cast<unsigned int>(config_.thread_count_io()));
  event_loop_group_->run();
}

void Session::on_after_run() {
  event_loop_group_->join();
  notify_closed();
}

void Session::NotifyConnect::run(EventLoop* event_loop) {
  Session* session = static_cast<Session*>(event_loop);
  session->handle_notify_connect();
}

void Session::handle_notify_connect() {
  int port = config_.port();

  // This needs to be done on the session thread because it could pause
  // generating a new random seed.
  if (config_.use_randomized_contact_points()) {
    random_.reset(Memory::allocate<Random>());
  }

  MultiResolver<Session*>::Ptr resolver(
      Memory::allocate<MultiResolver<Session*> >(this, on_resolve,
                                                 on_resolve_done));

  const ContactPointList& contact_points = config_.contact_points();
  for (ContactPointList::const_iterator it = contact_points.begin(),
       end = contact_points.end();
       it != end; ++it) {
    const String& seed = *it;
    Address address;
    if (Address::from_string(seed, port, &address)) {
      add_host(address);
    } else {
      resolver->resolve(loop(), seed, port, config_.resolve_timeout_ms());
    }
  }
}

void Session::on_resolve(MultiResolver<Session*>::Resolver* resolver) {
  Session* session = resolver->data()->data();
  if (resolver->is_success()) {
    AddressVec addresses = resolver->addresses();
    for (AddressVec::iterator it = addresses.begin(); it != addresses.end(); ++it) {
      Host::Ptr host = session->add_host(*it);
      host->set_hostname(resolver->hostname());
    }
  } else if (resolver->is_timed_out()) {
    LOG_ERROR("Timed out attempting to resolve address for %s:%d\n",
              resolver->hostname().c_str(), resolver->port());
  } else {
    LOG_ERROR("Unable to resolve address for %s:%d\n",
              resolver->hostname().c_str(), resolver->port());
  }
}

void Session::on_resolve_done(MultiResolver<Session*>* resolver) {
  resolver->data()->internal_connect();
}

void Session::execute(const RequestHandler::Ptr& request_handler) {
  if (state_.load(MEMORY_ORDER_ACQUIRE) != SESSION_STATE_CONNECTED) {
    request_handler->set_error(CASS_ERROR_LIB_NO_HOSTS_AVAILABLE,
                               "Session is not connected");
    return;
  }

  request_handler->inc_ref(); // Queue reference
  if (request_queue_->enqueue(request_handler.get())) {
    request_processor_manager_->notify_request();
  } else {
    request_handler->dec_ref();
    request_handler->set_error(CASS_ERROR_LIB_REQUEST_QUEUE_FULL,
                               "The request queue has reached capacity");
  }
}

bool Session::token_map_init(const String& partitioner) {
  if (!token_map_) {
    token_map_.reset(TokenMap::from_partitioner(partitioner));
    return true;
  }
  return false;
}

void Session::token_map_host_add(const Host::Ptr& host, const Value* tokens) {
  if (token_map_) {
    token_map_->add_host(host, tokens);
    notify_token_map_update();
  }
}

void Session::token_map_host_update(const Host::Ptr& host, const Value* tokens) {
  if (token_map_) {
    token_map_->update_host_and_build(host, tokens);
    notify_token_map_update();
  }
}

void Session::token_map_host_remove(const Host::Ptr& host) {
  if (token_map_) {
    token_map_->remove_host_and_build(host);
    notify_token_map_update();
  }
}

void Session::token_map_hosts_cleared() {
  if (token_map_) {
    token_map_->clear_tokens_and_hosts();
    notify_token_map_update();
  }
}

void Session::token_map_keyspaces_add(const VersionNumber& cassandra_version,
                                      const ResultResponse::Ptr& keyspaces) {
  if (token_map_) {
    if (keyspaces) {
      token_map_->clear_replicas_and_strategies(); // Only clear replicas once we have the new keyspaces
      token_map_->add_keyspaces(cassandra_version, keyspaces.get());
    }
    token_map_->build();
    notify_token_map_update();
  }
}

void Session::token_map_keyspaces_update(const VersionNumber& cassandra_version,
                                         const ResultResponse::Ptr& keyspaces) {
  if (token_map_ && keyspaces) {
    token_map_->update_keyspaces_and_build(cassandra_version, keyspaces.get());
    notify_token_map_update();
  }
}

void Session::load_balancing_policy_host_add_remove(const Host::Ptr& host,
                                                    bool is_add) {
  LoadBalancingPolicy::Ptr default_policy = config().default_profile().load_balancing_policy();
  if (is_add) {
    default_policy->on_add(host);
  } else {
    default_policy->on_remove(host);
  }
}

void Session::notify_token_map_update() {
  //TODO(CPP-404): Remove NULL check once integrated with CPP-453?
  if (request_processor_manager_) request_processor_manager_->notify_token_map_update(token_map_.get());
}

void Session::on_control_connection_ready() {
  // No hosts lock necessary (only called on session thread and read-only)
  const Host::Ptr connected_host = control_connection_.connected_host();
  int protocol_version = control_connection_.protocol_version();
  Random* random = random_.get();
  config().default_profile().load_balancing_policy()->init(connected_host, hosts_, random);
  config().default_profile().load_balancing_policy()->register_handles(loop());

  request_queue_.reset(Memory::allocate<MPMCQueue<RequestHandler*> >(config_.queue_size_io()));
  RequestProcessorManagerInitializer::Ptr initializer(
        Memory::allocate<RequestProcessorManagerInitializer>(connected_host,
                                                             protocol_version,
                                                             hosts_,
                                                             request_queue_.get(),
                                                             this,
                                                             on_request_processor_manager_initialize));
  initializer
      ->with_settings(RequestProcessorSettings(config_))
      ->with_keyspace(connect_keyspace_)
      ->with_listener(this)
      ->with_metrics(metrics_.get())
      ->with_random(random_.get())
      ->with_token_map(token_map_.get())
      ->initialize(event_loop_group_.get());

  // TODO: We really can't do this anymore
  if (config().core_connections_per_host() == 0) {
    // Special case for internal testing. Not allowed by API
    LOG_DEBUG("Session connected with no core IO connections");
  }
}

void Session::on_control_connection_error(CassError code, const String& message) {
  notify_connect_error(code, message);
=======
  if (request_queue_manager_) {
    request_queue_manager_->close_handles();
  }
  if (event_loop_group_) {
    event_loop_group_->close_handles();
    event_loop_group_->join();
  }
  uv_rwlock_destroy(&policy_rwlock_);
>>>>>>> d0cfff93
}

Future::Ptr Session::prepare(const char* statement, size_t length) {
  PrepareRequest::Ptr prepare(Memory::allocate<PrepareRequest>(String(statement, length)));

  ResponseFuture::Ptr future(Memory::allocate<ResponseFuture>(cluster()->schema_snapshot()));
  future->prepare_request = PrepareRequest::ConstPtr(prepare);

<<<<<<< HEAD
  execute(RequestHandler::Ptr(Memory::allocate<RequestHandler>(prepare,
                                                               future,
                                                               prepared_metadata(),
                                                               metrics_.get())));
=======
  execute(RequestHandler::Ptr(Memory::allocate<RequestHandler>(prepare, future,
                                                               connection_pool_manager_.get(), metrics_.get(),
                                                               this)));
>>>>>>> d0cfff93

  return future;
}

Future::Ptr Session::prepare(const Statement* statement) {
  String query;

  if (statement->opcode() == CQL_OPCODE_QUERY) { // Simple statement
    query = statement->query();
  } else { // Bound statement
    query = static_cast<const ExecuteRequest*>(statement)->prepared()->query();
  }

  PrepareRequest::Ptr prepare(Memory::allocate<PrepareRequest>(query));

  // Inherit the settings of the existing statement. These will in turn be
  // inherited by bound statements.
  prepare->set_settings(statement->settings());

  ResponseFuture::Ptr future(Memory::allocate<ResponseFuture>(cluster()->schema_snapshot()));
  future->prepare_request = PrepareRequest::ConstPtr(prepare);

<<<<<<< HEAD
  execute(RequestHandler::Ptr(Memory::allocate<RequestHandler>(prepare,
                                                               future,
                                                               prepared_metadata(),
                                                               metrics_.get())));
=======
  execute(RequestHandler::Ptr(Memory::allocate<RequestHandler>(prepare, future,
                                                               connection_pool_manager_.get(), metrics_.get(),
                                                               this)));
>>>>>>> d0cfff93

  return future;
}

Future::Ptr Session::execute(const Request::ConstPtr& request, const Address* preferred_address) {
  ResponseFuture::Ptr future(Memory::allocate<ResponseFuture>());

  execute(RequestHandler::Ptr(Memory::allocate<RequestHandler>(request, future,
                                                               connection_pool_manager_.get(), metrics_.get(),
                                                               this, preferred_address)));

  return future;
}

void Session::execute(const RequestHandler::Ptr& request_handler) {
  const String& profile_name = request_handler->request()->execution_profile_name();
  ExecutionProfile profile;
  if (config().profile(profile_name, profile)) {
    if (!profile_name.empty()) {
      LOG_TRACE("Using execution profile '%s'", profile_name.c_str());
    }

<<<<<<< HEAD
  config().default_profile().load_balancing_policy()->on_add(host);

  request_processor_manager_->notify_host_add(host);
}
=======
    QueryPlan* query_plan = NULL;
    SpeculativeExecutionPlan* execution_plan = NULL;
    {
      ScopedReadLock rl(&policy_rwlock_);
      query_plan = profile.load_balancing_policy()->new_query_plan(keyspace_, request_handler.get(), token_map_.get());
      execution_plan = config().speculative_execution_policy()->new_plan(keyspace_, request_handler->request());
    }

    PreparedMetadata::Entry::Ptr prepared_metadata_entry;
    if (request_handler->request()->opcode() == CQL_OPCODE_EXECUTE) {
      const ExecuteRequest* execute = static_cast<const ExecuteRequest*>(request_handler->request());
      prepared_metadata_entry = cluster()->prepared(execute->prepared()->id());
    }
>>>>>>> d0cfff93

    request_handler->init(config(),
                          profile,
                          prepared_metadata_entry,
                          query_plan,
                          execution_plan);

<<<<<<< HEAD
  config().default_profile().load_balancing_policy()->on_remove(host);
  { // Lock hosts
    ScopedMutex l(&hosts_mutex_);
    hosts_.erase(host->address());
  }

  request_processor_manager_->notify_host_remove(host);
=======
    request_handler->execute();
  } else {
    request_handler->set_error(CASS_ERROR_LIB_EXECUTION_PROFILE_INVALID,
                               profile_name + " does not exist");
  }
>>>>>>> d0cfff93
}

void Session::on_connect(const Host::Ptr& connected_host,
                         int protocol_version,
                         const HostMap& hosts,
                         const TokenMap::Ptr& token_map) {
  int rc = 0;

  if (hosts.empty()) {
    notify_connect_failed(CASS_ERROR_LIB_NO_HOSTS_AVAILABLE,
                          "No hosts provided or no hosts resolved");
    return;
  }

<<<<<<< HEAD
  config().default_profile().load_balancing_policy()->on_up(host);
}
=======
  event_loop_group_.reset(Memory::allocate<RoundRobinEventLoopGroup>(config().thread_count_io()));
  rc = event_loop_group_->init();
  if (rc != 0) {
    notify_connect_failed(CASS_ERROR_LIB_UNABLE_TO_INIT,
                          "Unable to initialize event loop group");
    return;
  }

  rc = event_loop_group_->run();
  if (rc != 0) {
    notify_connect_failed(CASS_ERROR_LIB_UNABLE_TO_INIT,
                          "Unable to run event loop group");
    return;
  }
>>>>>>> d0cfff93

  request_queue_manager_.reset(Memory::allocate<RequestQueueManager>(event_loop_group_.get()));
  rc = request_queue_manager_->init(config().queue_size_io());
  if (rc != 0) {
    notify_connect_failed(CASS_ERROR_LIB_UNABLE_TO_INIT,
                          "Unable to run event loop group threads");
    return;
  }

<<<<<<< HEAD
  config().default_profile().load_balancing_policy()->on_down(host);
}

void Session::on_request_processor_manager_initialize(RequestProcessorManagerInitializer* initializer) {
  Session* session = static_cast<Session*>(initializer->data());
  session->handle_request_processor_manager_initialize(initializer);
}

void Session::handle_request_processor_manager_initialize(RequestProcessorManagerInitializer* initializer) {
  // Check for failed connection(s) in the request processor(s)
  if (!initializer->failures().empty()) {
=======
  {
    ScopedWriteLock wl(&policy_rwlock_);
    const LoadBalancingPolicy::Vec& policies = config().load_balancing_policies();
    for (LoadBalancingPolicy::Vec::const_iterator it = policies.begin(),
         end = policies.end(); it != end; ++it) {
      (*it)->init(connected_host, hosts, random());
    }
  }

  connection_pool_manager_initializer_.reset(Memory::allocate<ConnectionPoolManagerInitializer>(request_queue_manager_.get(),
                                                                                                protocol_version,
                                                                                                this,
                                                                                                on_initialize));

  metrics_.reset(Memory::allocate<Metrics>(config().thread_count_io() + 1));

  addresses_.clear();
  for (HostMap::const_iterator it = hosts.begin(),
       end = hosts.end(); it != end; ++it) {
    addresses_.insert(it->first);
  }

  connection_pool_manager_initializer_
      ->with_settings(ConnectionPoolManagerSettings(config()))
      ->with_listener(this)
      ->with_metrics(metrics_.get())
      ->with_keyspace(connect_keyspace())
      ->initialize(AddressVec(addresses_.begin(), addresses_.end()));
}

void Session::on_result_metadata_changed(const String& prepared_id,
                                         const String& query,
                                         const String& keyspace,
                                         const String& result_metadata_id,
                                         const ResultResponse::ConstPtr& result_response) {
  cluster()->prepared(prepared_id, query, keyspace, result_metadata_id, result_response);
}

void Session::on_keyspace_changed(const String& keyspace) {
  connection_pool_manager_->set_keyspace(keyspace);
  ScopedWriteLock wl(&policy_rwlock_);
  keyspace_ = keyspace;
}

bool Session::on_wait_for_schema_agreement(const RequestHandler::Ptr& request_handler,
                                           const Host::Ptr& current_host,
                                           const Response::Ptr& response)  {
  SchemaAgreementHandler::Ptr handler(
        Memory::allocate<SchemaAgreementHandler>(
          request_handler, current_host, response,
          this, config().max_schema_wait_time_ms()));

  PooledConnection::Ptr connection(connection_pool_manager_->find_least_busy(current_host->address()));
  if (connection && connection->write(handler->callback().get())) {
    return true;
  }

  return false;
}

bool Session::on_prepare_all(const RequestHandler::Ptr& request_handler,
                             const Host::Ptr& current_host,
                             const Response::Ptr& response)  {
  if (!config().prepare_on_all_hosts()) {
    return false;
  }

  AddressVec addresses = connection_pool_manager_->available();
  if (addresses.empty() ||
      (addresses.size() == 1 && addresses[0] == current_host->address())) {
    return false;
  }

  PrepareAllHandler::Ptr prepare_all_handler(
        new PrepareAllHandler(current_host,
                              response,
                              request_handler,
                              // Subtract the node that's already been prepared
                              addresses.size() - 1));
>>>>>>> d0cfff93

    // All failures should be the same, just pass the first error
    RequestProcessorInitializer::Ptr failure = initializer->failures().front();

<<<<<<< HEAD
    CassError error_code;
    switch (failure->error_code()) {
      case RequestProcessorInitializer::REQUEST_PROCESSOR_ERROR_KEYSPACE:
        error_code = CASS_ERROR_LIB_NO_HOSTS_AVAILABLE;
        break;
      case RequestProcessorInitializer::REQUEST_PROCESSOR_ERROR_NO_HOSTS_AVAILABLE:
        error_code = CASS_ERROR_LIB_NO_HOSTS_AVAILABLE;
        break;
      case RequestProcessorInitializer::REQUEST_PROCESSOR_ERROR_UNABLE_TO_INIT_ASYNC:
        error_code = CASS_ERROR_LIB_UNABLE_TO_INIT;
        break;
      default:
        error_code = CASS_ERROR_LIB_INTERNAL_ERROR;
        break;
=======
    // Skip over the node we've already prepared
    if (address == current_host->address()) {
      continue;
    }

    // The destructor of `PrepareAllCallback` will decrement the remaining
    // count in `PrepareAllHandler` even if this is unable to write to a
    // connection successfully.
    PrepareAllCallback::Ptr prepare_all_callback(
          new PrepareAllCallback(address, prepare_all_handler));

    PooledConnection::Ptr connection(connection_pool_manager_->find_least_busy(address));
    if (connection) {
      connection->write(prepare_all_callback.get());
>>>>>>> d0cfff93
    }
    notify_connect_error(error_code, failure->error_message());
  } else {
    request_processor_manager_ = initializer->release_manager();
    notify_connected();
  }
}

void Session::on_keyspace_update(const String& keyspace) {
  request_processor_manager_->set_keyspace(keyspace);
}

<<<<<<< HEAD
void Session::on_prepared_metadata_update(const String& id,
                                          const PreparedMetadata::Entry::Ptr& entry) {
  // No need for a read-write lock; PreparedMetadata handles this
  prepared_metadata_.set(id, entry);
}

void Session::on_pool_up(const Address& address)  {
  // TODO: Handle
}

void Session::on_pool_down(const Address& address) {
  // TODO: Handle
}

void Session::on_pool_critical_error(const Address& address,
                                     Connector::ConnectionError code,
                                     const String& message) {
  // TODO: Handle
=======
bool Session::on_is_host_up(const Address& address) {
  return cluster()->host(address)->is_up();
}

void Session::on_up(const Host::Ptr& host) {
  ScopedWriteLock wl(&policy_rwlock_);
  const LoadBalancingPolicy::Vec& policies = config().load_balancing_policies();
  for (LoadBalancingPolicy::Vec::const_iterator it = policies.begin(),
       end = policies.end(); it != end; ++it) {
    (*it)->on_up(host);
  }
}

void Session::on_down(const Host::Ptr& host) {
  ScopedWriteLock wl(&policy_rwlock_);
  const LoadBalancingPolicy::Vec& policies = config().load_balancing_policies();
  for (LoadBalancingPolicy::Vec::const_iterator it = policies.begin(),
       end = policies.end(); it != end; ++it) {
    (*it)->on_down(host);
  }
}

void Session::on_add(const Host::Ptr& host) {
  connection_pool_manager_->add(host->address());
  ScopedWriteLock wl(&policy_rwlock_);
  const LoadBalancingPolicy::Vec& policies = config().load_balancing_policies();
  for (LoadBalancingPolicy::Vec::const_iterator it = policies.begin(),
       end = policies.end(); it != end; ++it) {
    (*it)->on_add(host);
  }
>>>>>>> d0cfff93
}

void Session::on_remove(const Host::Ptr& host)  {
  connection_pool_manager_->remove(host->address());
  ScopedWriteLock wl(&policy_rwlock_);
  const LoadBalancingPolicy::Vec& policies = config().load_balancing_policies();
  for (LoadBalancingPolicy::Vec::const_iterator it = policies.begin(),
       end = policies.end(); it != end; ++it) {
    (*it)->on_remove(host);
  }
}

<<<<<<< HEAD
  execute(RequestHandler::Ptr(Memory::allocate<RequestHandler>(request,
                                                               future,
                                                               prepared_metadata(),
                                                               metrics_.get(),
                                                               preferred_address)));
=======
void Session::on_update_token_map(const TokenMap::Ptr& token_map) {
  ScopedWriteLock wl(&policy_rwlock_);
  token_map_ = token_map;
}
>>>>>>> d0cfff93

void Session::on_close(Cluster* cluster) {
  if (connection_pool_manager_initializer_) {
    connection_pool_manager_initializer_->cancel();
  }
  if (connection_pool_manager_) {
    connection_pool_manager_->close();
  }
}

void Session::on_initialize(ConnectionPoolManagerInitializer* initializer) {
  Session* session = static_cast<Session*>(initializer->data());
  session->handle_initialize(initializer);
}

<<<<<<< HEAD
QueryPlan* Session::new_query_plan() {
  return config_.default_profile().load_balancing_policy()->new_query_plan("",
                                                                           NULL,
                                                                           token_map_.get());
=======
void Session::handle_initialize(ConnectionPoolManagerInitializer* initializer) {
  bool is_keyspace_error = false;

  // Prune hosts
  const ConnectionPoolConnector::Vec& failures = initializer->failures();
  for (ConnectionPoolConnector::Vec::const_iterator it = failures.begin(),
       end = failures.end(); it != end; ++it) {
    ConnectionPoolConnector::Ptr connector(*it);
    if (connector->is_keyspace_error()) {
      is_keyspace_error = true;
      break;
    } else {
      cluster()->notify_down(connector->address());
      addresses_.erase(connector->address());
    }
  }

  // Handle errors and set hosts as up
  if (is_keyspace_error) {
    notify_connect_failed(CASS_ERROR_LIB_UNABLE_TO_SET_KEYSPACE,
                          "Keyspace '" + connect_keyspace() + "' does not exist");
  } else if (addresses_.empty()) {
    notify_connect_failed(CASS_ERROR_LIB_NO_HOSTS_AVAILABLE,
                          "Unable to connect to any hosts");
  } else {
    for (AddressSet::const_iterator it = addresses_.begin(),
         end = addresses_.end(); it != end; ++it) {
      cluster()->notify_up(*it);
    }
  }

  connection_pool_manager_ = initializer->release_manager();

  connection_pool_manager_initializer_.reset();
  addresses_.clear();
  notify_connected();
}

void Session::on_pool_up(const Address& address) {
  cluster()->notify_up(address);
}

void Session::on_pool_down(const Address& address) {
  cluster()->notify_down(address);
}

void Session::on_pool_critical_error(const Address& address,
                                Connector::ConnectionError code,
                                const String& message) {
  cluster()->notify_down(address);
}

void Session::on_close(ConnectionPoolManager* manager) {
  notify_closed();
>>>>>>> d0cfff93
}

} // namespace cass<|MERGE_RESOLUTION|>--- conflicted
+++ resolved
@@ -17,22 +17,13 @@
 #include "session.hpp"
 
 #include "batch_request.hpp"
-<<<<<<< HEAD
-#include "cluster.hpp"
-#include "config.hpp"
-=======
 #include "cluster_config.hpp"
-#include "connection_pool_manager_initializer.hpp"
->>>>>>> d0cfff93
 #include "constants.hpp"
 #include "execute_request.hpp"
 #include "external.hpp"
 #include "logger.hpp"
-<<<<<<< HEAD
-=======
 #include "metrics.hpp"
 #include "prepare_all_handler.hpp"
->>>>>>> d0cfff93
 #include "prepare_request.hpp"
 #include "request_processor_manager_initializer.hpp"
 #include "scoped_lock.hpp"
@@ -184,301 +175,68 @@
 
 namespace cass {
 
-Session::Session() {
-  uv_rwlock_init(&policy_rwlock_);
-}
-
 Session::~Session() {
-<<<<<<< HEAD
-  join();
-  uv_mutex_destroy(&state_mutex_);
-  uv_mutex_destroy(&hosts_mutex_);
-}
-
-void Session::clear(const Config& config) {
-  config_ = config.new_instance();
-  random_.reset();
-  metrics_.reset(Memory::allocate<Metrics>(config_.thread_count_io() + 1));
-  connect_future_.reset();
-  close_future_.reset();
-  { // Lock hosts
-    ScopedMutex l(&hosts_mutex_);
-    hosts_.clear();
-  }
-  request_queue_.reset();
-  request_processor_manager_.reset();
-  metadata_.clear();
-  control_connection_.clear();
-  connect_error_code_ = CASS_OK;
-  connect_error_message_.clear();
-  current_host_mark_ = true;
-}
-
-int Session::init() {
-  int rc = EventLoop::init("Session");
-
-  event_loop_group_.reset(Memory::allocate<RoundRobinEventLoopGroup>(config_.thread_count_io()));
-  rc = event_loop_group_->init("Request Processor");
-
-  return rc;
-}
-
-Host::Ptr Session::get_host(const Address& address) {
-  // Lock hosts. This can be called on a non-session thread.
-  ScopedMutex l(&hosts_mutex_);
-  HostMap::iterator it = hosts_.find(address);
-  if (it == hosts_.end()) {
-    return Host::Ptr();
-  }
-  return it->second;
-}
-
-Host::Ptr Session::add_host(const Address& address) {
-  LOG_DEBUG("Adding new host: %s", address.to_string().c_str());
-  Host::Ptr host(Memory::allocate<Host>(address, !current_host_mark_));
-  { // Lock hosts
-    ScopedMutex l(&hosts_mutex_);
-    hosts_[address] = host;
-  }
-
-  //TODO(CPP-404): Remove NULL check once integrated with CPP-453?
-  if (request_processor_manager_) request_processor_manager_->notify_host_add(host);
-  return host;
-}
-
-void Session::purge_hosts(bool is_initial_connection) {
-  // Hosts lock not held for reading (only called on session thread)
-  HostMap::iterator it = hosts_.begin();
-  while (it != hosts_.end()) {
-    if (it->second->mark() != current_host_mark_) {
-      HostMap::iterator to_remove_it = it++;
-
-      String address_str = to_remove_it->first.to_string();
-      if (is_initial_connection) {
-        LOG_WARN("Unable to reach contact point %s", address_str.c_str());
-        { // Lock hosts
-          ScopedMutex l(&hosts_mutex_);
-          hosts_.erase(to_remove_it);
-        }
-      } else {
-        LOG_WARN("Host %s removed", address_str.c_str());
-        on_remove(to_remove_it->second);
-      }
-    } else {
-      ++it;
-    }
-  }
-  current_host_mark_ = !current_host_mark_;
-}
-
-bool Session::prepare_host(const Host::Ptr& host,
-                           PrepareHostHandler::Callback callback) {
-  if (config_.prepare_on_up_or_add_host()) {
-    PrepareHostHandler::Ptr prepare_host_handler(
-          Memory::allocate<PrepareHostHandler>(host,
-                                               this,
-                                               control_connection_.protocol_version()));
-    prepare_host_handler->prepare(callback);
-    return true;
-  }
-  return false;
-}
-
-void Session::on_prepare_host_add(const PrepareHostHandler* handler) {
-  handler->session()->internal_on_add(handler->host());
-}
-
-void Session::on_prepare_host_up(const PrepareHostHandler* handler) {
-  handler->session()->internal_on_up(handler->host());
-}
-
-void Session::connect_async(const Config& config, const String& keyspace, const Future::Ptr& future) {
-  ScopedMutex l(&state_mutex_);
-
-  if (state_.load(MEMORY_ORDER_RELAXED) != SESSION_STATE_CLOSED) {
-    future->set_error(CASS_ERROR_LIB_UNABLE_TO_CONNECT,
-                      "Already connecting, connected or closed");
-    return;
-  }
-
-  clear(config);
-
-  if (init() != 0) {
-    future->set_error(CASS_ERROR_LIB_UNABLE_TO_INIT,
-                      "Error initializing session");
-    return;
-  }
-
-  state_.store(SESSION_STATE_CONNECTING, MEMORY_ORDER_RELAXED);
-  connect_keyspace_ = keyspace;
-  connect_future_ = future;
-
-  add(Memory::allocate<NotifyConnect>());
-
-  LOG_DEBUG("Issued connect event");
-
-  // If this is a reconnect then the old thread needs to be
-  // joined before creating a new thread.
-  join();
-
-  run();
-}
-
-void Session::close_async(const Future::Ptr& future) {
-  ScopedMutex l(&state_mutex_);
-
-  State state = state_.load(MEMORY_ORDER_RELAXED);
-  if (state == SESSION_STATE_CLOSING || state == SESSION_STATE_CLOSED) {
-    future->set_error(CASS_ERROR_LIB_UNABLE_TO_CLOSE,
-                      "Already closing or closed");
-    return;
-  }
-
-  state_.store(SESSION_STATE_CLOSING, MEMORY_ORDER_RELAXED);
-  close_future_ = future;
-
-  internal_close();
-}
-
-void Session::internal_connect() {
-  if (hosts_.empty()) { // No hosts lock necessary (only called on session thread)
-    notify_connect_error(CASS_ERROR_LIB_NO_HOSTS_AVAILABLE,
-                         "No hosts provided or no hosts resolved");
-    return;
-  }
-  control_connection_.connect(this);
-}
-
-void Session::internal_close() {
-  if (request_processor_manager_) request_processor_manager_->close();
-  control_connection_.close();
-  close_handles();
-
-  LOG_DEBUG("Issued close");
-}
-
-void Session::notify_connected() {
-  LOG_DEBUG("Session is connected");
-
-  ScopedMutex l(&state_mutex_);
-
-  if (state_.load(MEMORY_ORDER_RELAXED) == SESSION_STATE_CONNECTING) {
-    state_.store(SESSION_STATE_CONNECTED, MEMORY_ORDER_RELAXED);
-  }
-  if (connect_future_) {
-    connect_future_->set();
-    connect_future_.reset();
-  }
-}
-
-void Session::notify_connect_error(CassError code, const String& message) {
-  ScopedMutex l(&state_mutex_);
-
-  State state = state_.load(MEMORY_ORDER_RELAXED);
-  if (state == SESSION_STATE_CLOSING || state == SESSION_STATE_CLOSED) {
-    return;
-  }
-
-  state_.store(SESSION_STATE_CLOSING, MEMORY_ORDER_RELAXED);
-  connect_error_code_ = code;
-  connect_error_message_ = message;
-
-  internal_close();
-}
-
-void Session::notify_closed() {
-  LOG_DEBUG("Session is disconnected");
-
-  ScopedMutex l(&state_mutex_);
-
-  state_.store(SESSION_STATE_CLOSED, MEMORY_ORDER_RELAXED);
-  if (connect_future_) {
-    connect_future_->set_error(connect_error_code_, connect_error_message_);
-    connect_future_.reset();
-  }
-  if (close_future_) {
-    close_future_->set();
-    close_future_.reset();
-  }
-}
-
-void Session::close_handles() {
-  EventLoop::close_handles();
-  event_loop_group_->close_handles();
-  config().default_profile().load_balancing_policy()->close_handles();
-}
-
-void Session::on_run() {
-  LOG_DEBUG("Creating %u IO worker threads",
-            static_cast<unsigned int>(config_.thread_count_io()));
-  event_loop_group_->run();
-}
-
-void Session::on_after_run() {
-  event_loop_group_->join();
-  notify_closed();
-}
-
-void Session::NotifyConnect::run(EventLoop* event_loop) {
-  Session* session = static_cast<Session*>(event_loop);
-  session->handle_notify_connect();
-}
-
-void Session::handle_notify_connect() {
-  int port = config_.port();
-
-  // This needs to be done on the session thread because it could pause
-  // generating a new random seed.
-  if (config_.use_randomized_contact_points()) {
-    random_.reset(Memory::allocate<Random>());
-  }
-
-  MultiResolver<Session*>::Ptr resolver(
-      Memory::allocate<MultiResolver<Session*> >(this, on_resolve,
-                                                 on_resolve_done));
-
-  const ContactPointList& contact_points = config_.contact_points();
-  for (ContactPointList::const_iterator it = contact_points.begin(),
-       end = contact_points.end();
-       it != end; ++it) {
-    const String& seed = *it;
-    Address address;
-    if (Address::from_string(seed, port, &address)) {
-      add_host(address);
-    } else {
-      resolver->resolve(loop(), seed, port, config_.resolve_timeout_ms());
-    }
-  }
-}
-
-void Session::on_resolve(MultiResolver<Session*>::Resolver* resolver) {
-  Session* session = resolver->data()->data();
-  if (resolver->is_success()) {
-    AddressVec addresses = resolver->addresses();
-    for (AddressVec::iterator it = addresses.begin(); it != addresses.end(); ++it) {
-      Host::Ptr host = session->add_host(*it);
-      host->set_hostname(resolver->hostname());
-    }
-  } else if (resolver->is_timed_out()) {
-    LOG_ERROR("Timed out attempting to resolve address for %s:%d\n",
-              resolver->hostname().c_str(), resolver->port());
-  } else {
-    LOG_ERROR("Unable to resolve address for %s:%d\n",
-              resolver->hostname().c_str(), resolver->port());
-  }
-}
-
-void Session::on_resolve_done(MultiResolver<Session*>* resolver) {
-  resolver->data()->internal_connect();
+  if (event_loop_group_) {
+    event_loop_group_->close_handles();
+    event_loop_group_->join();
+  }
+}
+
+Future::Ptr Session::prepare(const char* statement, size_t length) {
+  PrepareRequest::Ptr prepare(Memory::allocate<PrepareRequest>(String(statement, length)));
+
+  ResponseFuture::Ptr future(Memory::allocate<ResponseFuture>(cluster()->schema_snapshot()));
+  future->prepare_request = PrepareRequest::ConstPtr(prepare);
+
+  execute(RequestHandler::Ptr(
+            Memory::allocate<RequestHandler>(prepare, future, metrics_.get())));
+
+  return future;
+}
+
+Future::Ptr Session::prepare(const Statement* statement) {
+  String query;
+
+  if (statement->opcode() == CQL_OPCODE_QUERY) { // Simple statement
+    query = statement->query();
+  } else { // Bound statement
+    query = static_cast<const ExecuteRequest*>(statement)->prepared()->query();
+  }
+
+  PrepareRequest::Ptr prepare(Memory::allocate<PrepareRequest>(query));
+
+  // Inherit the settings of the existing statement. These will in turn be
+  // inherited by bound statements.
+  prepare->set_settings(statement->settings());
+
+  ResponseFuture::Ptr future(Memory::allocate<ResponseFuture>(cluster()->schema_snapshot()));
+  future->prepare_request = PrepareRequest::ConstPtr(prepare);
+
+  execute(RequestHandler::Ptr(
+            Memory::allocate<RequestHandler>(prepare, future, metrics_.get())));
+
+  return future;
+}
+
+Future::Ptr Session::execute(const Request::ConstPtr& request, const Address* preferred_address) {
+  ResponseFuture::Ptr future(Memory::allocate<ResponseFuture>());
+
+  RequestHandler::Ptr request_handler(
+            Memory::allocate<RequestHandler>(request, future,
+                                             metrics_.get(), preferred_address));
+
+
+  if (request_handler->request()->opcode() == CQL_OPCODE_EXECUTE) {
+    const ExecuteRequest* execute = static_cast<const ExecuteRequest*>(request_handler->request());
+    request_handler->set_prepared_metadata(cluster()->prepared(execute->prepared()->id()));
+  }
+
+  execute(request_handler);
+
+  return future;
 }
 
 void Session::execute(const RequestHandler::Ptr& request_handler) {
-  if (state_.load(MEMORY_ORDER_ACQUIRE) != SESSION_STATE_CONNECTED) {
-    request_handler->set_error(CASS_ERROR_LIB_NO_HOSTS_AVAILABLE,
-                               "Session is not connected");
-    return;
-  }
-
   request_handler->inc_ref(); // Queue reference
   if (request_queue_->enqueue(request_handler.get())) {
     request_processor_manager_->notify_request();
@@ -489,237 +247,6 @@
   }
 }
 
-bool Session::token_map_init(const String& partitioner) {
-  if (!token_map_) {
-    token_map_.reset(TokenMap::from_partitioner(partitioner));
-    return true;
-  }
-  return false;
-}
-
-void Session::token_map_host_add(const Host::Ptr& host, const Value* tokens) {
-  if (token_map_) {
-    token_map_->add_host(host, tokens);
-    notify_token_map_update();
-  }
-}
-
-void Session::token_map_host_update(const Host::Ptr& host, const Value* tokens) {
-  if (token_map_) {
-    token_map_->update_host_and_build(host, tokens);
-    notify_token_map_update();
-  }
-}
-
-void Session::token_map_host_remove(const Host::Ptr& host) {
-  if (token_map_) {
-    token_map_->remove_host_and_build(host);
-    notify_token_map_update();
-  }
-}
-
-void Session::token_map_hosts_cleared() {
-  if (token_map_) {
-    token_map_->clear_tokens_and_hosts();
-    notify_token_map_update();
-  }
-}
-
-void Session::token_map_keyspaces_add(const VersionNumber& cassandra_version,
-                                      const ResultResponse::Ptr& keyspaces) {
-  if (token_map_) {
-    if (keyspaces) {
-      token_map_->clear_replicas_and_strategies(); // Only clear replicas once we have the new keyspaces
-      token_map_->add_keyspaces(cassandra_version, keyspaces.get());
-    }
-    token_map_->build();
-    notify_token_map_update();
-  }
-}
-
-void Session::token_map_keyspaces_update(const VersionNumber& cassandra_version,
-                                         const ResultResponse::Ptr& keyspaces) {
-  if (token_map_ && keyspaces) {
-    token_map_->update_keyspaces_and_build(cassandra_version, keyspaces.get());
-    notify_token_map_update();
-  }
-}
-
-void Session::load_balancing_policy_host_add_remove(const Host::Ptr& host,
-                                                    bool is_add) {
-  LoadBalancingPolicy::Ptr default_policy = config().default_profile().load_balancing_policy();
-  if (is_add) {
-    default_policy->on_add(host);
-  } else {
-    default_policy->on_remove(host);
-  }
-}
-
-void Session::notify_token_map_update() {
-  //TODO(CPP-404): Remove NULL check once integrated with CPP-453?
-  if (request_processor_manager_) request_processor_manager_->notify_token_map_update(token_map_.get());
-}
-
-void Session::on_control_connection_ready() {
-  // No hosts lock necessary (only called on session thread and read-only)
-  const Host::Ptr connected_host = control_connection_.connected_host();
-  int protocol_version = control_connection_.protocol_version();
-  Random* random = random_.get();
-  config().default_profile().load_balancing_policy()->init(connected_host, hosts_, random);
-  config().default_profile().load_balancing_policy()->register_handles(loop());
-
-  request_queue_.reset(Memory::allocate<MPMCQueue<RequestHandler*> >(config_.queue_size_io()));
-  RequestProcessorManagerInitializer::Ptr initializer(
-        Memory::allocate<RequestProcessorManagerInitializer>(connected_host,
-                                                             protocol_version,
-                                                             hosts_,
-                                                             request_queue_.get(),
-                                                             this,
-                                                             on_request_processor_manager_initialize));
-  initializer
-      ->with_settings(RequestProcessorSettings(config_))
-      ->with_keyspace(connect_keyspace_)
-      ->with_listener(this)
-      ->with_metrics(metrics_.get())
-      ->with_random(random_.get())
-      ->with_token_map(token_map_.get())
-      ->initialize(event_loop_group_.get());
-
-  // TODO: We really can't do this anymore
-  if (config().core_connections_per_host() == 0) {
-    // Special case for internal testing. Not allowed by API
-    LOG_DEBUG("Session connected with no core IO connections");
-  }
-}
-
-void Session::on_control_connection_error(CassError code, const String& message) {
-  notify_connect_error(code, message);
-=======
-  if (request_queue_manager_) {
-    request_queue_manager_->close_handles();
-  }
-  if (event_loop_group_) {
-    event_loop_group_->close_handles();
-    event_loop_group_->join();
-  }
-  uv_rwlock_destroy(&policy_rwlock_);
->>>>>>> d0cfff93
-}
-
-Future::Ptr Session::prepare(const char* statement, size_t length) {
-  PrepareRequest::Ptr prepare(Memory::allocate<PrepareRequest>(String(statement, length)));
-
-  ResponseFuture::Ptr future(Memory::allocate<ResponseFuture>(cluster()->schema_snapshot()));
-  future->prepare_request = PrepareRequest::ConstPtr(prepare);
-
-<<<<<<< HEAD
-  execute(RequestHandler::Ptr(Memory::allocate<RequestHandler>(prepare,
-                                                               future,
-                                                               prepared_metadata(),
-                                                               metrics_.get())));
-=======
-  execute(RequestHandler::Ptr(Memory::allocate<RequestHandler>(prepare, future,
-                                                               connection_pool_manager_.get(), metrics_.get(),
-                                                               this)));
->>>>>>> d0cfff93
-
-  return future;
-}
-
-Future::Ptr Session::prepare(const Statement* statement) {
-  String query;
-
-  if (statement->opcode() == CQL_OPCODE_QUERY) { // Simple statement
-    query = statement->query();
-  } else { // Bound statement
-    query = static_cast<const ExecuteRequest*>(statement)->prepared()->query();
-  }
-
-  PrepareRequest::Ptr prepare(Memory::allocate<PrepareRequest>(query));
-
-  // Inherit the settings of the existing statement. These will in turn be
-  // inherited by bound statements.
-  prepare->set_settings(statement->settings());
-
-  ResponseFuture::Ptr future(Memory::allocate<ResponseFuture>(cluster()->schema_snapshot()));
-  future->prepare_request = PrepareRequest::ConstPtr(prepare);
-
-<<<<<<< HEAD
-  execute(RequestHandler::Ptr(Memory::allocate<RequestHandler>(prepare,
-                                                               future,
-                                                               prepared_metadata(),
-                                                               metrics_.get())));
-=======
-  execute(RequestHandler::Ptr(Memory::allocate<RequestHandler>(prepare, future,
-                                                               connection_pool_manager_.get(), metrics_.get(),
-                                                               this)));
->>>>>>> d0cfff93
-
-  return future;
-}
-
-Future::Ptr Session::execute(const Request::ConstPtr& request, const Address* preferred_address) {
-  ResponseFuture::Ptr future(Memory::allocate<ResponseFuture>());
-
-  execute(RequestHandler::Ptr(Memory::allocate<RequestHandler>(request, future,
-                                                               connection_pool_manager_.get(), metrics_.get(),
-                                                               this, preferred_address)));
-
-  return future;
-}
-
-void Session::execute(const RequestHandler::Ptr& request_handler) {
-  const String& profile_name = request_handler->request()->execution_profile_name();
-  ExecutionProfile profile;
-  if (config().profile(profile_name, profile)) {
-    if (!profile_name.empty()) {
-      LOG_TRACE("Using execution profile '%s'", profile_name.c_str());
-    }
-
-<<<<<<< HEAD
-  config().default_profile().load_balancing_policy()->on_add(host);
-
-  request_processor_manager_->notify_host_add(host);
-}
-=======
-    QueryPlan* query_plan = NULL;
-    SpeculativeExecutionPlan* execution_plan = NULL;
-    {
-      ScopedReadLock rl(&policy_rwlock_);
-      query_plan = profile.load_balancing_policy()->new_query_plan(keyspace_, request_handler.get(), token_map_.get());
-      execution_plan = config().speculative_execution_policy()->new_plan(keyspace_, request_handler->request());
-    }
-
-    PreparedMetadata::Entry::Ptr prepared_metadata_entry;
-    if (request_handler->request()->opcode() == CQL_OPCODE_EXECUTE) {
-      const ExecuteRequest* execute = static_cast<const ExecuteRequest*>(request_handler->request());
-      prepared_metadata_entry = cluster()->prepared(execute->prepared()->id());
-    }
->>>>>>> d0cfff93
-
-    request_handler->init(config(),
-                          profile,
-                          prepared_metadata_entry,
-                          query_plan,
-                          execution_plan);
-
-<<<<<<< HEAD
-  config().default_profile().load_balancing_policy()->on_remove(host);
-  { // Lock hosts
-    ScopedMutex l(&hosts_mutex_);
-    hosts_.erase(host->address());
-  }
-
-  request_processor_manager_->notify_host_remove(host);
-=======
-    request_handler->execute();
-  } else {
-    request_handler->set_error(CASS_ERROR_LIB_EXECUTION_PROFILE_INVALID,
-                               profile_name + " does not exist");
-  }
->>>>>>> d0cfff93
-}
-
 void Session::on_connect(const Host::Ptr& connected_host,
                          int protocol_version,
                          const HostMap& hosts,
@@ -732,10 +259,11 @@
     return;
   }
 
-<<<<<<< HEAD
-  config().default_profile().load_balancing_policy()->on_up(host);
-}
-=======
+  if (event_loop_group_) {
+    event_loop_group_->close_handles();
+    event_loop_group_->join();
+  }
+
   event_loop_group_.reset(Memory::allocate<RoundRobinEventLoopGroup>(config().thread_count_io()));
   rc = event_loop_group_->init();
   if (rc != 0) {
@@ -750,114 +278,90 @@
                           "Unable to run event loop group");
     return;
   }
->>>>>>> d0cfff93
-
-  request_queue_manager_.reset(Memory::allocate<RequestQueueManager>(event_loop_group_.get()));
-  rc = request_queue_manager_->init(config().queue_size_io());
-  if (rc != 0) {
-    notify_connect_failed(CASS_ERROR_LIB_UNABLE_TO_INIT,
-                          "Unable to run event loop group threads");
-    return;
-  }
-
-<<<<<<< HEAD
-  config().default_profile().load_balancing_policy()->on_down(host);
-}
-
-void Session::on_request_processor_manager_initialize(RequestProcessorManagerInitializer* initializer) {
-  Session* session = static_cast<Session*>(initializer->data());
-  session->handle_request_processor_manager_initialize(initializer);
-}
-
-void Session::handle_request_processor_manager_initialize(RequestProcessorManagerInitializer* initializer) {
-  // Check for failed connection(s) in the request processor(s)
-  if (!initializer->failures().empty()) {
-=======
-  {
-    ScopedWriteLock wl(&policy_rwlock_);
-    const LoadBalancingPolicy::Vec& policies = config().load_balancing_policies();
-    for (LoadBalancingPolicy::Vec::const_iterator it = policies.begin(),
-         end = policies.end(); it != end; ++it) {
-      (*it)->init(connected_host, hosts, random());
-    }
-  }
-
-  connection_pool_manager_initializer_.reset(Memory::allocate<ConnectionPoolManagerInitializer>(request_queue_manager_.get(),
-                                                                                                protocol_version,
-                                                                                                this,
-                                                                                                on_initialize));
 
   metrics_.reset(Memory::allocate<Metrics>(config().thread_count_io() + 1));
 
-  addresses_.clear();
-  for (HostMap::const_iterator it = hosts.begin(),
-       end = hosts.end(); it != end; ++it) {
-    addresses_.insert(it->first);
-  }
-
-  connection_pool_manager_initializer_
-      ->with_settings(ConnectionPoolManagerSettings(config()))
+  request_queue_.reset(Memory::allocate<MPMCQueue<RequestHandler*> >(config().queue_size_io()));
+  RequestProcessorManagerInitializer::Ptr initializer(
+        Memory::allocate<RequestProcessorManagerInitializer>(connected_host,
+                                                             protocol_version,
+                                                             hosts,
+                                                             request_queue_.get(),
+                                                             this,
+                                                             on_initialize));
+
+  initializer
+      ->with_settings(RequestProcessorSettings(config()))
+      ->with_keyspace(connect_keyspace())
       ->with_listener(this)
       ->with_metrics(metrics_.get())
-      ->with_keyspace(connect_keyspace())
-      ->initialize(AddressVec(addresses_.begin(), addresses_.end()));
-}
-
-void Session::on_result_metadata_changed(const String& prepared_id,
-                                         const String& query,
-                                         const String& keyspace,
-                                         const String& result_metadata_id,
-                                         const ResultResponse::ConstPtr& result_response) {
-  cluster()->prepared(prepared_id, query, keyspace, result_metadata_id, result_response);
+      ->with_random(random())
+      ->with_token_map(token_map)
+      ->initialize(event_loop_group_.get());
+}
+
+void Session::on_up(const Host::Ptr& host) {
+}
+
+void Session::on_down(const Host::Ptr& host) {
+}
+
+void Session::on_add(const Host::Ptr& host) {
+  request_processor_manager_->notify_host_add(host);
+}
+
+void Session::on_remove(const Host::Ptr& host)  {
+  request_processor_manager_->notify_host_remove(host);
+}
+
+void Session::on_update_token_map(const TokenMap::Ptr& token_map) {
+  request_processor_manager_->notify_token_map_changed(token_map);
+}
+
+void Session::on_close(Cluster* cluster) {
+  if (request_processor_manager_) {
+    request_processor_manager_->close();
+  }
+}
+
+void Session::on_pool_up(const Address& address) {
+  cluster()->notify_up(address);
+}
+
+void Session::on_pool_down(const Address& address) {
+  cluster()->notify_down(address);
+}
+
+void Session::on_pool_critical_error(const Address& address,
+                                Connector::ConnectionError code,
+                                const String& message) {
+  cluster()->notify_down(address);
 }
 
 void Session::on_keyspace_changed(const String& keyspace) {
-  connection_pool_manager_->set_keyspace(keyspace);
-  ScopedWriteLock wl(&policy_rwlock_);
-  keyspace_ = keyspace;
-}
-
-bool Session::on_wait_for_schema_agreement(const RequestHandler::Ptr& request_handler,
-                                           const Host::Ptr& current_host,
-                                           const Response::Ptr& response)  {
-  SchemaAgreementHandler::Ptr handler(
-        Memory::allocate<SchemaAgreementHandler>(
-          request_handler, current_host, response,
-          this, config().max_schema_wait_time_ms()));
-
-  PooledConnection::Ptr connection(connection_pool_manager_->find_least_busy(current_host->address()));
-  if (connection && connection->write(handler->callback().get())) {
-    return true;
-  }
-
-  return false;
-}
-
-bool Session::on_prepare_all(const RequestHandler::Ptr& request_handler,
-                             const Host::Ptr& current_host,
-                             const Response::Ptr& response)  {
-  if (!config().prepare_on_all_hosts()) {
-    return false;
-  }
-
-  AddressVec addresses = connection_pool_manager_->available();
-  if (addresses.empty() ||
-      (addresses.size() == 1 && addresses[0] == current_host->address())) {
-    return false;
-  }
-
-  PrepareAllHandler::Ptr prepare_all_handler(
-        new PrepareAllHandler(current_host,
-                              response,
-                              request_handler,
-                              // Subtract the node that's already been prepared
-                              addresses.size() - 1));
->>>>>>> d0cfff93
-
-    // All failures should be the same, just pass the first error
-    RequestProcessorInitializer::Ptr failure = initializer->failures().front();
-
-<<<<<<< HEAD
+}
+
+void Session::on_prepared_metadata_changed(const String& id,
+                                           const PreparedMetadata::Entry::Ptr& entry) {
+  cluster()->prepared(id, entry);
+}
+
+void Session::on_close(RequestProcessorManager* manager) {
+  notify_closed();
+}
+
+void Session::on_initialize(RequestProcessorManagerInitializer* initializer) {
+  Session* session = static_cast<Session*>(initializer->data());
+  session->handle_initialize(initializer);
+}
+
+void Session::handle_initialize(RequestProcessorManagerInitializer* initializer) {
+  const RequestProcessorInitializer::Vec& failures = initializer->failures();
+
+  if (!initializer->failures().empty()) {
+    // All failures are likely to be the same, just pass the first error.
+    RequestProcessorInitializer::Ptr failure(initializer->failures().front());
+
     CassError error_code;
     switch (failure->error_code()) {
       case RequestProcessorInitializer::REQUEST_PROCESSOR_ERROR_KEYSPACE:
@@ -872,185 +376,13 @@
       default:
         error_code = CASS_ERROR_LIB_INTERNAL_ERROR;
         break;
-=======
-    // Skip over the node we've already prepared
-    if (address == current_host->address()) {
-      continue;
     }
 
-    // The destructor of `PrepareAllCallback` will decrement the remaining
-    // count in `PrepareAllHandler` even if this is unable to write to a
-    // connection successfully.
-    PrepareAllCallback::Ptr prepare_all_callback(
-          new PrepareAllCallback(address, prepare_all_handler));
-
-    PooledConnection::Ptr connection(connection_pool_manager_->find_least_busy(address));
-    if (connection) {
-      connection->write(prepare_all_callback.get());
->>>>>>> d0cfff93
-    }
-    notify_connect_error(error_code, failure->error_message());
+    notify_connect_failed(error_code, failure->error_message());
   } else {
     request_processor_manager_ = initializer->release_manager();
     notify_connected();
   }
 }
 
-void Session::on_keyspace_update(const String& keyspace) {
-  request_processor_manager_->set_keyspace(keyspace);
-}
-
-<<<<<<< HEAD
-void Session::on_prepared_metadata_update(const String& id,
-                                          const PreparedMetadata::Entry::Ptr& entry) {
-  // No need for a read-write lock; PreparedMetadata handles this
-  prepared_metadata_.set(id, entry);
-}
-
-void Session::on_pool_up(const Address& address)  {
-  // TODO: Handle
-}
-
-void Session::on_pool_down(const Address& address) {
-  // TODO: Handle
-}
-
-void Session::on_pool_critical_error(const Address& address,
-                                     Connector::ConnectionError code,
-                                     const String& message) {
-  // TODO: Handle
-=======
-bool Session::on_is_host_up(const Address& address) {
-  return cluster()->host(address)->is_up();
-}
-
-void Session::on_up(const Host::Ptr& host) {
-  ScopedWriteLock wl(&policy_rwlock_);
-  const LoadBalancingPolicy::Vec& policies = config().load_balancing_policies();
-  for (LoadBalancingPolicy::Vec::const_iterator it = policies.begin(),
-       end = policies.end(); it != end; ++it) {
-    (*it)->on_up(host);
-  }
-}
-
-void Session::on_down(const Host::Ptr& host) {
-  ScopedWriteLock wl(&policy_rwlock_);
-  const LoadBalancingPolicy::Vec& policies = config().load_balancing_policies();
-  for (LoadBalancingPolicy::Vec::const_iterator it = policies.begin(),
-       end = policies.end(); it != end; ++it) {
-    (*it)->on_down(host);
-  }
-}
-
-void Session::on_add(const Host::Ptr& host) {
-  connection_pool_manager_->add(host->address());
-  ScopedWriteLock wl(&policy_rwlock_);
-  const LoadBalancingPolicy::Vec& policies = config().load_balancing_policies();
-  for (LoadBalancingPolicy::Vec::const_iterator it = policies.begin(),
-       end = policies.end(); it != end; ++it) {
-    (*it)->on_add(host);
-  }
->>>>>>> d0cfff93
-}
-
-void Session::on_remove(const Host::Ptr& host)  {
-  connection_pool_manager_->remove(host->address());
-  ScopedWriteLock wl(&policy_rwlock_);
-  const LoadBalancingPolicy::Vec& policies = config().load_balancing_policies();
-  for (LoadBalancingPolicy::Vec::const_iterator it = policies.begin(),
-       end = policies.end(); it != end; ++it) {
-    (*it)->on_remove(host);
-  }
-}
-
-<<<<<<< HEAD
-  execute(RequestHandler::Ptr(Memory::allocate<RequestHandler>(request,
-                                                               future,
-                                                               prepared_metadata(),
-                                                               metrics_.get(),
-                                                               preferred_address)));
-=======
-void Session::on_update_token_map(const TokenMap::Ptr& token_map) {
-  ScopedWriteLock wl(&policy_rwlock_);
-  token_map_ = token_map;
-}
->>>>>>> d0cfff93
-
-void Session::on_close(Cluster* cluster) {
-  if (connection_pool_manager_initializer_) {
-    connection_pool_manager_initializer_->cancel();
-  }
-  if (connection_pool_manager_) {
-    connection_pool_manager_->close();
-  }
-}
-
-void Session::on_initialize(ConnectionPoolManagerInitializer* initializer) {
-  Session* session = static_cast<Session*>(initializer->data());
-  session->handle_initialize(initializer);
-}
-
-<<<<<<< HEAD
-QueryPlan* Session::new_query_plan() {
-  return config_.default_profile().load_balancing_policy()->new_query_plan("",
-                                                                           NULL,
-                                                                           token_map_.get());
-=======
-void Session::handle_initialize(ConnectionPoolManagerInitializer* initializer) {
-  bool is_keyspace_error = false;
-
-  // Prune hosts
-  const ConnectionPoolConnector::Vec& failures = initializer->failures();
-  for (ConnectionPoolConnector::Vec::const_iterator it = failures.begin(),
-       end = failures.end(); it != end; ++it) {
-    ConnectionPoolConnector::Ptr connector(*it);
-    if (connector->is_keyspace_error()) {
-      is_keyspace_error = true;
-      break;
-    } else {
-      cluster()->notify_down(connector->address());
-      addresses_.erase(connector->address());
-    }
-  }
-
-  // Handle errors and set hosts as up
-  if (is_keyspace_error) {
-    notify_connect_failed(CASS_ERROR_LIB_UNABLE_TO_SET_KEYSPACE,
-                          "Keyspace '" + connect_keyspace() + "' does not exist");
-  } else if (addresses_.empty()) {
-    notify_connect_failed(CASS_ERROR_LIB_NO_HOSTS_AVAILABLE,
-                          "Unable to connect to any hosts");
-  } else {
-    for (AddressSet::const_iterator it = addresses_.begin(),
-         end = addresses_.end(); it != end; ++it) {
-      cluster()->notify_up(*it);
-    }
-  }
-
-  connection_pool_manager_ = initializer->release_manager();
-
-  connection_pool_manager_initializer_.reset();
-  addresses_.clear();
-  notify_connected();
-}
-
-void Session::on_pool_up(const Address& address) {
-  cluster()->notify_up(address);
-}
-
-void Session::on_pool_down(const Address& address) {
-  cluster()->notify_down(address);
-}
-
-void Session::on_pool_critical_error(const Address& address,
-                                Connector::ConnectionError code,
-                                const String& message) {
-  cluster()->notify_down(address);
-}
-
-void Session::on_close(ConnectionPoolManager* manager) {
-  notify_closed();
->>>>>>> d0cfff93
-}
-
 } // namespace cass