--- conflicted
+++ resolved
@@ -43,14 +43,9 @@
   cass::SessionConnectFuture* connect_future =
       new cass::SessionConnectFuture(session);
 
-<<<<<<< HEAD
-  if (!session->connect_async(std::string(), connect_future)) {
+  if(!session->connect_async(std::string(keyspace), connect_future)) {
     connect_future->set_error(CASS_ERROR_LIB_UNABLE_TO_INIT,
                               "Error initializing session");
-=======
-  if(!session->connect_async(std::string(keyspace), connect_future)) {
-    connect_future->set_error(CASS_ERROR_LIB_UNABLE_TO_INIT, "Error initializing session");
->>>>>>> c1a61056
     delete session;
   }
 
