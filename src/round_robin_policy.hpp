--- conflicted
+++ resolved
@@ -37,23 +37,8 @@
 
   virtual QueryPlan* new_query_plan(const std::string& connected_keyspace,
                                     const Request* request,
-<<<<<<< HEAD
-                                    const TokenMap& token_map,
+                                    const TokenMap* token_map,
                                     Request::EncodingCache* cache);
-=======
-                                    const TokenMap* token_map,
-                                    Request::EncodingCache* cache) {
-    return new RoundRobinQueryPlan(hosts_, index_++);
-  }
-
-  virtual void on_add(const SharedRefPtr<Host>& host) {
-    add_host(hosts_, host);
-  }
-
-  virtual void on_remove(const SharedRefPtr<Host>& host) {
-    remove_host(hosts_, host);
-  }
->>>>>>> 122f1524
 
   virtual void on_add(const SharedRefPtr<Host>& host);
   virtual void on_remove(const SharedRefPtr<Host>& host);
