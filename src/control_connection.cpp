/*
  Copyright (c) 2014-2015 DataStax

  Licensed under the Apache License, Version 2.0 (the "License");
  you may not use this file except in compliance with the License.
  You may obtain a copy of the License at

  http://www.apache.org/licenses/LICENSE-2.0

  Unless required by applicable law or agreed to in writing, software
  distributed under the License is distributed on an "AS IS" BASIS,
  WITHOUT WARRANTIES OR CONDITIONS OF ANY KIND, either express or implied.
  See the License for the specific language governing permissions and
  limitations under the License.
*/

#include "control_connection.hpp"

#include "collection_iterator.hpp"
#include "constants.hpp"
#include "event_response.hpp"
#include "load_balancing.hpp"
#include "logger.hpp"
#include "metadata.hpp"
#include "query_request.hpp"
#include "result_iterator.hpp"
#include "error_response.hpp"
#include "result_response.hpp"
#include "session.hpp"
#include "timer.hpp"

#include <iomanip>
#include <sstream>
#include <vector>

#define SELECT_LOCAL "SELECT data_center, rack, release_version FROM system.local WHERE key='local'"
#define SELECT_LOCAL_TOKENS "SELECT data_center, rack, release_version, partitioner, tokens FROM system.local WHERE key='local'"
#define SELECT_PEERS "SELECT peer, data_center, rack, release_version, rpc_address FROM system.peers"
#define SELECT_PEERS_TOKENS "SELECT peer, data_center, rack, release_version, rpc_address, tokens FROM system.peers"

#define SELECT_KEYSPACES_20 "SELECT * FROM system.schema_keyspaces"
#define SELECT_COLUMN_FAMILIES_20 "SELECT * FROM system.schema_columnfamilies"
#define SELECT_COLUMNS_20 "SELECT * FROM system.schema_columns"
#define SELECT_USERTYPES_21 "SELECT * FROM system.schema_usertypes"
#define SELECT_FUNCTIONS_22 "SELECT * FROM system.schema_functions"
#define SELECT_AGGREGATES_22 "SELECT * FROM system.schema_aggregates"

#define SELECT_KEYSPACES_30 "SELECT * FROM system_schema.keyspaces"
#define SELECT_TABLES_30 "SELECT * FROM system_schema.tables"
#define SELECT_VIEWS_30 "SELECT * FROM system_schema.views"
#define SELECT_COLUMNS_30 "SELECT * FROM system_schema.columns"
#define SELECT_INDEXES_30 "SELECT * FROM system_schema.indexes"
#define SELECT_USERTYPES_30 "SELECT * FROM system_schema.types"
#define SELECT_FUNCTIONS_30 "SELECT * FROM system_schema.functions"
#define SELECT_AGGREGATES_30 "SELECT * FROM system_schema.aggregates"

namespace cass {

class ControlStartupQueryPlan : public QueryPlan {
public:
  ControlStartupQueryPlan(const HostMap& hosts)
    : hosts_(hosts)
    , it_(hosts_.begin()) {}

  virtual SharedRefPtr<Host> compute_next() {
    if (it_ == hosts_.end()) return SharedRefPtr<Host>();
    const SharedRefPtr<Host>& host = it_->second;
    ++it_;
    return host;
  }

private:
  const HostMap hosts_;
  HostMap::const_iterator it_;
};

bool ControlConnection::determine_address_for_peer_host(const Address& connected_address,
                                                        const Value* peer_value,
                                                        const Value* rpc_value,
                                                        Address* output) {
  Address peer_address;
  Address::from_inet(peer_value->data(), peer_value->size(),
                     connected_address.port(), &peer_address);
  if (rpc_value->size() > 0) {
    Address::from_inet(rpc_value->data(), rpc_value->size(),
                       connected_address.port(), output);
    if (connected_address.compare(*output) == 0 ||
        connected_address.compare(peer_address) == 0) {
      LOG_DEBUG("system.peers on %s contains a line with rpc_address for itself. "
                "This is not normal, but is a known problem for some versions of DSE. "
                "Ignoring this entry.", connected_address.to_string(false).c_str());
      return false;
    }
    if (bind_any_ipv4_.compare(*output) == 0 ||
        bind_any_ipv6_.compare(*output) == 0) {
      LOG_WARN("Found host with 'bind any' for rpc_address; using listen_address (%s) to contact instead. "
               "If this is incorrect you should configure a specific interface for rpc_address on the server.",
               peer_address.to_string(false).c_str());
      *output = peer_address;
    }
  } else {
    LOG_WARN("No rpc_address for host %s in system.peers on %s. "
             "Ignoring this entry.", peer_address.to_string(false).c_str(),
             connected_address.to_string(false).c_str());
    return false;
  }
  return true;
}

ControlConnection::ControlConnection()
  : state_(CONTROL_STATE_NEW)
  , session_(NULL)
  , connection_(NULL)
  , protocol_version_(0)
  , should_query_tokens_(false) {}

const SharedRefPtr<Host> ControlConnection::connected_host() const {
  return session_->get_host(current_host_address_);
}

void ControlConnection::clear() {
  state_ = CONTROL_STATE_NEW;
  session_ = NULL;
  connection_ = NULL;
  reconnect_timer_.stop();
  query_plan_.reset();
  protocol_version_ = 0;
  last_connection_error_.clear();
  should_query_tokens_ = false;
}

void ControlConnection::connect(Session* session) {
  session_ = session;
  query_plan_.reset(new ControlStartupQueryPlan(session_->hosts_)); // No hosts lock necessary (read-only)
  protocol_version_ = session_->config().protocol_version();
  should_query_tokens_ = session_->config().token_aware_routing();
  if (protocol_version_ < 0) {
    protocol_version_ = CASS_HIGHEST_SUPPORTED_PROTOCOL_VERSION;
  }

  if (session_->config().use_schema()) {
    set_event_types(CASS_EVENT_TOPOLOGY_CHANGE | CASS_EVENT_STATUS_CHANGE |
                    CASS_EVENT_SCHEMA_CHANGE);
  } else {
    set_event_types(CASS_EVENT_TOPOLOGY_CHANGE | CASS_EVENT_STATUS_CHANGE);
  }

  reconnect(false);
}

void ControlConnection::close() {
  state_ = CONTROL_STATE_CLOSED;
  if (connection_ != NULL) {
    connection_->close();
  }
  reconnect_timer_.stop();
}

void ControlConnection::schedule_reconnect(uint64_t ms) {
  reconnect_timer_.start(session_->loop(),
                         ms,
                         this,
                         ControlConnection::on_reconnect);
}

void ControlConnection::reconnect(bool retry_current_host) {
  if (state_ == CONTROL_STATE_CLOSED) {
    return;
  }

  if (!retry_current_host) {
    if (!query_plan_->compute_next(&current_host_address_)) {
      if (state_ == CONTROL_STATE_READY) {
        schedule_reconnect(1000); // TODO(mpenick): Configurable?
      } else {
        session_->on_control_connection_error(CASS_ERROR_LIB_NO_HOSTS_AVAILABLE,
                                              "No hosts available for the control connection");
      }
      return;
    }
  }

  if (connection_ != NULL) {
    connection_->close();
  }

  connection_ = new Connection(session_->loop(),
                               session_->config(),
                               session_->metrics(),
                               current_host_address_,
                               "", // No keyspace
                               protocol_version_,
                               this);
  connection_->connect();
}

void ControlConnection::on_ready(Connection* connection) {
  LOG_DEBUG("Connection ready on host %s",
            connection->address().to_string().c_str());

  // A protocol version is need to encode/decode maps properly
  session_->metadata().set_protocol_version(protocol_version_);

  // The control connection has to refresh meta when there's a reconnect because
  // events could have been missed while not connected.
  query_meta_hosts();
}

void ControlConnection::on_close(Connection* connection) {
  bool retry_current_host = false;

  if (state_ != CONTROL_STATE_CLOSED) {
    LOG_WARN("Lost control connection on host %s", connection->address_string().c_str());
  }

  // This pointer to the connection is no longer valid once it's closed
  connection_ = NULL;

  if (state_ == CONTROL_STATE_NEW) {
    if (connection->is_invalid_protocol()) {
      if (protocol_version_ <= 1) {
        LOG_ERROR("Host %s does not support any valid protocol version",
                  connection->address_string().c_str());
        session_->on_control_connection_error(CASS_ERROR_LIB_UNABLE_TO_DETERMINE_PROTOCOL,
                                             "Not even protocol version 1 is supported");
        return;
      }
      LOG_WARN("Host %s does not support protocol version %d. "
               "Trying protocol version %d...",
               connection->address_string().c_str(),
               protocol_version_,
               protocol_version_ - 1);
      protocol_version_--;
      retry_current_host = true;
    } else if (connection->is_auth_error()) {
      session_->on_control_connection_error(CASS_ERROR_SERVER_BAD_CREDENTIALS,
                                            connection->error_message());
      return;
    } else if (connection->is_ssl_error()) {
      session_->on_control_connection_error(connection->ssl_error_code(),
                                            connection->error_message());
      return;
    }
  }

  reconnect(retry_current_host);
}

void ControlConnection::on_event(EventResponse* response) {
  switch (response->event_type()) {
    case CASS_EVENT_TOPOLOGY_CHANGE: {
      std::string address_str = response->affected_node().to_string();
      switch (response->topology_change()) {
        case EventResponse::NEW_NODE: {
          LOG_INFO("New node %s added", address_str.c_str());
          SharedRefPtr<Host> host = session_->get_host(response->affected_node());
          if (!host) {
            host = session_->add_host(response->affected_node());
            refresh_node_info(host, true, true);
          }
          break;
        }

        case EventResponse::REMOVED_NODE: {
          LOG_INFO("Node %s removed", address_str.c_str());
          SharedRefPtr<Host> host = session_->get_host(response->affected_node());
          if (host) {
            session_->on_remove(host);
            session_->metadata().remove_host(host);
          } else {
            LOG_DEBUG("Tried to remove host %s that doesn't exist", address_str.c_str());
          }
          break;
        }

        case EventResponse::MOVED_NODE:
          LOG_INFO("Node %s moved", address_str.c_str());
          SharedRefPtr<Host> host = session_->get_host(response->affected_node());
          if (host) {
            refresh_node_info(host, false, true);
          } else {
            LOG_DEBUG("Move event for host %s that doesn't exist", address_str.c_str());
            session_->metadata().remove_host(host);
          }
          break;
      }
      break;
    }

    case CASS_EVENT_STATUS_CHANGE: {
      std::string address_str = response->affected_node().to_string();
      switch (response->status_change()) {
        case EventResponse::UP: {
          LOG_INFO("Node %s is up", address_str.c_str());
          on_up(response->affected_node());
          break;
        }

        case EventResponse::DOWN: {
          LOG_INFO("Node %s is down", address_str.c_str());
          on_down(response->affected_node());
          break;
        }
      }
      break;
    }

    case CASS_EVENT_SCHEMA_CHANGE:
      LOG_DEBUG("Schema change (%d): %.*s %.*s\n",
                response->schema_change(),
                (int)response->keyspace().size(), response->keyspace().data(),
                (int)response->target().size(), response->target().data());
      switch (response->schema_change()) {
        case EventResponse::CREATED:
        case EventResponse::UPDATED:
          switch (response->schema_change_target()) {
            case EventResponse::KEYSPACE:
              refresh_keyspace(response->keyspace());
              break;
            case EventResponse::TABLE:
              refresh_table_or_view(response->keyspace(), response->target());
              break;
            case EventResponse::TYPE:
              refresh_type(response->keyspace(), response->target());
              break;
            case EventResponse::FUNCTION:
            case EventResponse::AGGREGATE:
              refresh_function(response->keyspace(),
                               response->target(),
                               response->arg_types(),
                               response->schema_change_target() == EventResponse::AGGREGATE);
              break;
          }
          break;

        case EventResponse::DROPPED:
          switch (response->schema_change_target()) {
            case EventResponse::KEYSPACE:
              session_->metadata().drop_keyspace(response->keyspace().to_string());
              break;
            case EventResponse::TABLE:
              session_->metadata().drop_table_or_view(response->keyspace().to_string(),
                                                      response->target().to_string());
              break;
            case EventResponse::TYPE:
              session_->metadata().drop_user_type(response->keyspace().to_string(),
                                                  response->target().to_string());
              break;
            case EventResponse::FUNCTION:
              session_->metadata().drop_function(response->keyspace().to_string(),
                                                 Metadata::full_function_name(response->target().to_string(),
                                                                              to_strings(response->arg_types())));
              break;
            case EventResponse::AGGREGATE:
              session_->metadata().drop_aggregate(response->keyspace().to_string(),
                                                  Metadata::full_function_name(response->target().to_string(),
                                                                               to_strings(response->arg_types())));
              break;
          }
          break;

      }
      break;

    default:
      assert(false);
      break;
  }
}

void ControlConnection::query_meta_hosts() {
  ScopedRefPtr<ControlMultipleRequestHandler<UnusedData> > handler(
        new ControlMultipleRequestHandler<UnusedData>(this, ControlConnection::on_query_hosts, UnusedData()));
  handler->execute_query("local", SELECT_LOCAL_TOKENS);
  handler->execute_query("peers", SELECT_PEERS_TOKENS);
}

void ControlConnection::on_query_hosts(ControlConnection* control_connection,
                                       const UnusedData& data,
                                       const MultipleRequestHandler::ResponseMap& responses) {
  Connection* connection = control_connection->connection_;
  if (connection == NULL) {
    return;
  }

  Session* session = control_connection->session_;

  bool is_initial_connection = (control_connection->state_ == CONTROL_STATE_NEW);

  // If the 'system.local' table is empty the connection isn't used as a control
  // connection because at least one node's information is required (itself). An
  // empty 'system.local' can happen during the bootstrapping process on some
  // versions of Cassandra. If this happens we defunct the connection and move
  // to the next node in the query plan.
  {
    SharedRefPtr<Host> host = session->get_host(connection->address());
    if (host) {
      host->set_mark(session->current_host_mark_);

      ResultResponse* local_result;
      if (MultipleRequestHandler::get_result_response(responses, "local", &local_result) &&
          local_result->row_count() > 0) {
        local_result->decode_first_row();
        control_connection->update_node_info(host, &local_result->first_row());
        session->metadata().set_cassandra_version(host->cassandra_version());
      } else {
        LOG_WARN("No row found in %s's local system table",
                 connection->address_string().c_str());
        connection->defunct();
        return;
      }
    } else {
      LOG_WARN("Host %s from local system table not found",
               connection->address_string().c_str());
      connection->defunct();
      return;
    }
  }

  {
    ResultResponse* peers_result;
    if (MultipleRequestHandler::get_result_response(responses, "peers", &peers_result)) {
      peers_result->decode_first_row();
      ResultIterator rows(peers_result);
      while (rows.next()) {
        Address address;
        const Row* row = rows.row();
        if (!determine_address_for_peer_host(connection->address(),
                                             row->get_by_name("peer"),
                                             row->get_by_name("rpc_address"),
                                             &address)) {
          continue;
        }

        SharedRefPtr<Host> host = session->get_host(address);
        bool is_new = false;
        if (!host) {
          is_new = true;
          host = session->add_host(address);
        }

        host->set_mark(session->current_host_mark_);

        control_connection->update_node_info(host, rows.row());
        if (is_new && !is_initial_connection) {
          session->on_add(host, false);
        }
      }
    }
  }

  session->purge_hosts(is_initial_connection);

  if (session->config().use_schema()) {
    control_connection->query_meta_schema();
  } else if (is_initial_connection) {
    control_connection->state_ = CONTROL_STATE_READY;
    session->on_control_connection_ready();
    // Create a new query plan that considers all the new hosts from the
    // "system" tables.
    control_connection->query_plan_.reset(session->new_query_plan());
  }
}

//TODO: query and callbacks should be in Metadata
// punting for now because of tight coupling of Session and CC state
void ControlConnection::query_meta_schema() {
  ScopedRefPtr<ControlMultipleRequestHandler<UnusedData> > handler(
        new ControlMultipleRequestHandler<UnusedData>(this, ControlConnection::on_query_meta_schema, UnusedData()));

  if (session_->metadata().cassandra_version() >= VersionNumber(3, 0, 0)) {
    handler->execute_query("keyspaces", SELECT_KEYSPACES_30);
    handler->execute_query("tables", SELECT_TABLES_30);
    handler->execute_query("views", SELECT_VIEWS_30);
    handler->execute_query("columns", SELECT_COLUMNS_30);
    handler->execute_query("indexes", SELECT_INDEXES_30);
    handler->execute_query("user_types", SELECT_USERTYPES_30);
    handler->execute_query("functions", SELECT_FUNCTIONS_30);
    handler->execute_query("aggregates", SELECT_AGGREGATES_30);
  } else {
    handler->execute_query("keyspaces", SELECT_KEYSPACES_20);
    handler->execute_query("tables", SELECT_COLUMN_FAMILIES_20);
    handler->execute_query("columns", SELECT_COLUMNS_20);
    if (session_->metadata().cassandra_version() >= VersionNumber(2, 1, 0)) {
      handler->execute_query("user_types", SELECT_USERTYPES_21);
    }
    if (session_->metadata().cassandra_version() >= VersionNumber(2, 2, 0)) {
      handler->execute_query("functions", SELECT_FUNCTIONS_22);
      handler->execute_query("aggregates", SELECT_AGGREGATES_22);
    }
  }
}

void ControlConnection::on_query_meta_schema(ControlConnection* control_connection,
                                             const UnusedData& unused,
                                             const MultipleRequestHandler::ResponseMap& responses) {
  Connection* connection = control_connection->connection_;
  if (connection == NULL) {
    return;
  }

  Session* session = control_connection->session_;

  session->metadata().clear_and_update_back();

  bool is_initial_connection = (control_connection->state_ == CONTROL_STATE_NEW);

  ResultResponse* keyspaces_result;
  if (MultipleRequestHandler::get_result_response(responses, "keyspaces", &keyspaces_result)) {
    session->metadata().update_keyspaces(keyspaces_result);
  }

  ResultResponse* tables_result;
  if (MultipleRequestHandler::get_result_response(responses, "tables", &tables_result)) {
    session->metadata().update_tables(tables_result);
  }

<<<<<<< HEAD
  ResultResponse* views_result;
  if (MultipleRequestHandler::get_result_response(responses, "views", &views_result)) {
    session->metadata().update_views(views_result);
  }

  ResultResponse* columns_result = NULL;
  if (MultipleRequestHandler::get_result_response(responses, "columns", &columns_result)) {
    session->metadata().update_columns(columns_result);
=======
  ResultResponse* columns_result;
  if (MultipleRequestHandler::get_result_response(responses, "columns", &columns_result)) {
    session->metadata().update_columns(columns_result);
  }

  ResultResponse* indexes_result;
  if (MultipleRequestHandler::get_result_response(responses, "indexes", &indexes_result)) {
    session->metadata().update_indexes(indexes_result);
>>>>>>> a8e91b16
  }

  ResultResponse* user_types_result;
  if (MultipleRequestHandler::get_result_response(responses, "user_types", &user_types_result)) {
    session->metadata().update_user_types(user_types_result);
  }

  ResultResponse* functions_result;
  if (MultipleRequestHandler::get_result_response(responses, "functions", &functions_result)) {
    session->metadata().update_functions(functions_result);
  }

  ResultResponse* aggregates_result;
  if (MultipleRequestHandler::get_result_response(responses, "aggregates", &aggregates_result)) {
    session->metadata().update_aggregates(aggregates_result);
  }

  session->metadata().swap_to_back_and_update_front();
  if (control_connection->should_query_tokens_) session->metadata().build();

  if (is_initial_connection) {
    control_connection->state_ = CONTROL_STATE_READY;
    session->on_control_connection_ready();
    // Create a new query plan that considers all the new hosts from the
    // "system" tables.
    control_connection->query_plan_.reset(session->new_query_plan());
  }
}

void ControlConnection::refresh_node_info(SharedRefPtr<Host> host,
                                          bool is_new_node,
                                          bool query_tokens) {
  if (connection_ == NULL) {
    return;
  }

  bool is_connected_host = host->address().compare(connection_->address()) == 0;

  std::string query;
  ControlHandler<RefreshNodeData>::ResponseCallback response_callback;

  bool token_query = should_query_tokens_ && (host->was_just_added() || query_tokens);
  if (is_connected_host || !host->listen_address().empty()) {
    if (is_connected_host) {
      query.assign(token_query ? SELECT_LOCAL_TOKENS : SELECT_LOCAL);
    } else {
      query.assign(token_query ? SELECT_PEERS_TOKENS : SELECT_PEERS);
      query.append(" WHERE peer = '");
      query.append(host->listen_address());
      query.append("'");
    }
    response_callback = ControlConnection::on_refresh_node_info;
  } else {
    query.assign(token_query ? SELECT_PEERS_TOKENS : SELECT_PEERS);
    response_callback = ControlConnection::on_refresh_node_info_all;
  }

  LOG_DEBUG("refresh_node_info: %s", query.c_str());

  RefreshNodeData data(host, is_new_node);
  ScopedRefPtr<ControlHandler<RefreshNodeData> > handler(
        new ControlHandler<RefreshNodeData>(new QueryRequest(query),
                                            this,
                                            response_callback,
                                            data));
  if (!connection_->write(handler.get())) {
    LOG_ERROR("No more stream available while attempting to refresh node info");
  }
}

void ControlConnection::on_refresh_node_info(ControlConnection* control_connection,
                                             const RefreshNodeData& data,
                                             Response* response) {
  Connection* connection = control_connection->connection_;
  if (connection == NULL) {
    return;
  }

  ResultResponse* result =
      static_cast<ResultResponse*>(response);

  if (result->row_count() == 0) {
    std::string host_address_str = data.host->address().to_string();
    LOG_ERROR("No row found for host %s in %s's local/peers system table. "
              "%s will be ignored.",
              host_address_str.c_str(),
              connection->address_string().c_str(),
              host_address_str.c_str());
    return;
  }
  result->decode_first_row();
  control_connection->update_node_info(data.host, &result->first_row());

  if (data.is_new_node) {
    control_connection->session_->on_add(data.host, false);
  }
}

void ControlConnection::on_refresh_node_info_all(ControlConnection* control_connection,
                                                 const RefreshNodeData& data,
                                                 Response* response) {
  Connection* connection = control_connection->connection_;
  if (connection == NULL) {
    return;
  }

  ResultResponse* result =
      static_cast<ResultResponse*>(response);

  if (result->row_count() == 0) {
    std::string host_address_str = data.host->address().to_string();
    LOG_ERROR("No row found for host %s in %s's peers system table. "
              "%s will be ignored.",
              host_address_str.c_str(),
              connection->address_string().c_str(),
              host_address_str.c_str());
    return;
  }

  result->decode_first_row();
  ResultIterator rows(result);
  while (rows.next()) {
    const Row* row = rows.row();
    Address address;
    bool is_valid_address
        = determine_address_for_peer_host(connection->address(),
                                          row->get_by_name("peer"),
                                          row->get_by_name("rpc_address"),
                                          &address);
    if (is_valid_address && data.host->address().compare(address) == 0) {
      control_connection->update_node_info(data.host, row);
      if (data.is_new_node) {
        control_connection->session_->on_add(data.host, false);
      }
      break;
    }
  }
}

void ControlConnection::update_node_info(SharedRefPtr<Host> host, const Row* row) {
  const Value* v;

  std::string rack;
  row->get_string_by_name("rack", &rack);

  std::string dc;
  row->get_string_by_name("data_center", &dc);

  std::string release_version;
  row->get_string_by_name("release_version", &release_version);

  // This value is not present in the "system.local" query
  v = row->get_by_name("peer");
  if (v != NULL) {
    Address listen_address;
    Address::from_inet(v->data(), v->size(),
                       connection_->address().port(),
                       &listen_address);
    host->set_listen_address(listen_address.to_string());
  }

  if ((!rack.empty() && rack != host->rack()) ||
      (!dc.empty() && dc != host->dc())) {
    if (!host->was_just_added()) {
      session_->load_balancing_policy_->on_remove(host);
    }
    host->set_rack_and_dc(rack, dc);
    if (!host->was_just_added()) {
      session_->load_balancing_policy_->on_add(host);
    }
  }

  VersionNumber cassandra_version;
  if (cassandra_version.parse(release_version)) {
    host->set_cassaandra_version(cassandra_version);
  } else {
    LOG_WARN("Invalid release version string \"%s\" on host %s",
             release_version.c_str(),
             host->address().to_string().c_str());
  }

  if (should_query_tokens_) {
    bool is_connected_host = connection_ != NULL && host->address().compare(connection_->address()) == 0;
    std::string partitioner;
    if (is_connected_host && row->get_string_by_name("partitioner", &partitioner)) {
      session_->metadata().set_partitioner(partitioner);
    }
    v = row->get_by_name("tokens");
    if (v != NULL) {
      CollectionIterator i(v);
      TokenStringList tokens;
      while (i.next()) {
        tokens.push_back(i.value()->to_string_ref());
      }
      if (!tokens.empty()) {
        session_->metadata().update_host(host, tokens);
      }
    }
  }
}

void ControlConnection::refresh_keyspace(const StringRef& keyspace_name) {
  std::string query;

  if (session_->metadata().cassandra_version() >= VersionNumber(3, 0, 0)) {
    query.assign(SELECT_KEYSPACES_30);
  }  else {
    query.assign(SELECT_KEYSPACES_20);
  }
  query.append(" WHERE keyspace_name='")
       .append(keyspace_name.data(), keyspace_name.size())
       .append("'");

  LOG_DEBUG("Refreshing keyspace %s", query.c_str());

  connection_->write(
        new ControlHandler<std::string>(new QueryRequest(query),
                                        this,
                                        ControlConnection::on_refresh_keyspace,
                                        keyspace_name.to_string()));
}

void ControlConnection::on_refresh_keyspace(ControlConnection* control_connection,
                                            const std::string& keyspace_name,
                                            Response* response) {
  ResultResponse* result = static_cast<ResultResponse*>(response);
  if (result->row_count() == 0) {
    LOG_ERROR("No row found for keyspace %s in system schema table.",
              keyspace_name.c_str());
    return;
  }
  control_connection->session_->metadata().update_keyspaces(result);
}

void ControlConnection::refresh_table_or_view(const StringRef& keyspace_name,
                                              const StringRef& table_or_view_name) {
  std::string table_query;
  std::string view_query;
  std::string column_query;
  std::string index_query;

  if (session_->metadata().cassandra_version() >= VersionNumber(3, 0, 0)) {
    table_query.assign(SELECT_TABLES_30);
    table_query.append(" WHERE keyspace_name='").append(keyspace_name.data(), keyspace_name.size())
        .append("' AND table_name='").append(table_or_view_name.data(), table_or_view_name.size()).append("'");

    view_query.assign(SELECT_VIEWS_30);
    view_query.append(" WHERE keyspace_name='").append(keyspace_name.data(), keyspace_name.size())
        .append("' AND view_name='").append(table_or_view_name.data(), table_or_view_name.size()).append("'");

    column_query.assign(SELECT_COLUMNS_30);
    column_query.append(" WHERE keyspace_name='").append(keyspace_name.data(), keyspace_name.size())
        .append("' AND table_name='").append(table_or_view_name.data(), table_or_view_name.size()).append("'");

<<<<<<< HEAD
    LOG_DEBUG("Refreshing table/view %s; %s; %s", table_query.c_str(), view_query.c_str(), column_query.c_str());
=======
    index_query.assign(SELECT_INDEXES_30);
    index_query.append(" WHERE keyspace_name='").append(keyspace_name.data(), keyspace_name.size())
        .append("' AND table_name='").append(table_name.data(), table_name.size()).append("'");

    LOG_DEBUG("Refreshing table %s; %s; %s", table_query.c_str(), column_query.c_str(), index_query.c_str());
>>>>>>> a8e91b16
  } else {
    table_query.assign(SELECT_COLUMN_FAMILIES_20);
    table_query.append(" WHERE keyspace_name='").append(keyspace_name.data(), keyspace_name.size())
        .append("' AND columnfamily_name='").append(table_or_view_name.data(), table_or_view_name.size()).append("'");

    column_query.assign(SELECT_COLUMNS_20);
    column_query.append(" WHERE keyspace_name='").append(keyspace_name.data(), keyspace_name.size())
        .append("' AND columnfamily_name='").append(table_or_view_name.data(), table_or_view_name.size()).append("'");

    LOG_DEBUG("Refreshing table %s; %s", table_query.c_str(), column_query.c_str());
  }

  ScopedRefPtr<ControlMultipleRequestHandler<RefreshTableData> > handler(
        new ControlMultipleRequestHandler<RefreshTableData>(this,
                                                            ControlConnection::on_refresh_table_or_view,
                                                            RefreshTableData(keyspace_name.to_string(), table_or_view_name.to_string())));
  handler->execute_query("tables", table_query);
  if (!view_query.empty()) {
    handler->execute_query("views", view_query);
  }
  handler->execute_query("columns", column_query);
  if (!index_query.empty()) {
    handler->execute_query("indexes", index_query);
  }
}

void ControlConnection::on_refresh_table_or_view(ControlConnection* control_connection,
                                                 const RefreshTableData& data,
                                                 const MultipleRequestHandler::ResponseMap& responses) {
  ResultResponse* tables_result;
  Session* session = control_connection->session_;
  if (!MultipleRequestHandler::get_result_response(responses, "tables", &tables_result) ||
      tables_result->row_count() == 0) {
    ResultResponse* views_result;
    if (!MultipleRequestHandler::get_result_response(responses, "views", &views_result) ||
        views_result->row_count() == 0) {
      LOG_ERROR("No row found for table (or view) %s.%s in system schema tables.",
                data.keyspace_name.c_str(), data.table_or_view_name.c_str());
      return;
    }
    session->metadata().update_views(views_result);
  } else {
    session->metadata().update_tables(tables_result);
  }

<<<<<<< HEAD
=======
  Session* session = control_connection->session_;
  session->metadata().update_tables(tables_result);

>>>>>>> a8e91b16
  ResultResponse* columns_result;
  if (MultipleRequestHandler::get_result_response(responses, "columns", &columns_result)) {
    session->metadata().update_columns(columns_result);
  }
<<<<<<< HEAD
=======

  ResultResponse* indexes_result;
  if (MultipleRequestHandler::get_result_response(responses, "indexes", &indexes_result)) {
    session->metadata().update_indexes(indexes_result);
  }
>>>>>>> a8e91b16
}


void ControlConnection::refresh_type(const StringRef& keyspace_name,
                                     const StringRef& type_name) {

  std::string query;
  if (session_->metadata().cassandra_version() >= VersionNumber(3, 0, 0)) {
    query.assign(SELECT_USERTYPES_30);
  } else {
    query.assign(SELECT_USERTYPES_21);
  }

  query.append(" WHERE keyspace_name='").append(keyspace_name.data(), keyspace_name.size())
                .append("' AND type_name='").append(type_name.data(), type_name.size()).append("'");

  LOG_DEBUG("Refreshing type %s", query.c_str());

  connection_->write(
        new ControlHandler<std::pair<std::string, std::string> >(new QueryRequest(query),
                                        this,
                                        ControlConnection::on_refresh_type,
                                        std::make_pair(keyspace_name.to_string(), type_name.to_string())));
}

void ControlConnection::on_refresh_type(ControlConnection* control_connection,
                                        const std::pair<std::string, std::string>& keyspace_and_type_names,
                                        Response* response) {
  ResultResponse* result = static_cast<ResultResponse*>(response);
  if (result->row_count() == 0) {
    LOG_ERROR("No row found for keyspace %s and type %s in system schema.",
              keyspace_and_type_names.first.c_str(),
              keyspace_and_type_names.second.c_str());
    return;
  }
  control_connection->session_->metadata().update_user_types(result);
}

void ControlConnection::refresh_function(const StringRef& keyspace_name,
                                         const StringRef& function_name,
                                         const StringRefVec& arg_types,
                                         bool is_aggregate) {

  std::string query;
  if (session_->metadata().cassandra_version() >= VersionNumber(3, 0, 0)) {
    if (is_aggregate) {
      query.assign(SELECT_AGGREGATES_30);
      query.append(" WHERE keyspace_name=? AND aggregate_name=? AND argument_types=?");
    } else {
      query.assign(SELECT_FUNCTIONS_30);
      query.append(" WHERE keyspace_name=? AND function_name=? AND argument_types=?");
    }
  } else {
    if (is_aggregate) {
      query.assign(SELECT_AGGREGATES_22);
      query.append(" WHERE keyspace_name=? AND aggregate_name=? AND signature=?");
    } else {
      query.assign(SELECT_FUNCTIONS_22);
      query.append(" WHERE keyspace_name=? AND function_name=? AND signature=?");
    }
  }

  LOG_DEBUG("Refreshing %s %s in keyspace %s",
            is_aggregate ? "aggregate" : "function",
            Metadata::full_function_name(function_name.to_string(), to_strings(arg_types)).c_str(),
            std::string(keyspace_name.data(), keyspace_name.length()).c_str());

  SharedRefPtr<QueryRequest> request(new QueryRequest(query, 3));
  SharedRefPtr<Collection> signature(new Collection(CASS_COLLECTION_TYPE_LIST, arg_types.size()));

  for (StringRefVec::const_iterator i = arg_types.begin(),
       end = arg_types.end();
       i != end;
       ++i) {
    signature->append(CassString(i->data(), i->size()));
  }

  request->set(0, CassString(keyspace_name.data(), keyspace_name.size()));
  request->set(1, CassString(function_name.data(), function_name.size()));
  request->set(2, signature.get());

  connection_->write(
        new ControlHandler<RefreshFunctionData>(request.get(),
                                                this,
                                                ControlConnection::on_refresh_function,
                                                RefreshFunctionData(keyspace_name, function_name, arg_types, is_aggregate)));
}

void ControlConnection::on_refresh_function(ControlConnection* control_connection,
                                            const RefreshFunctionData& data,
                                            Response* response) {
  ResultResponse* result = static_cast<ResultResponse*>(response);
  if (result->row_count() == 0) {
    LOG_ERROR("No row found for keyspace %s and %s %s",
              data.keyspace.c_str(),
              data.is_aggregate ? "aggregate" : "function",
              Metadata::full_function_name(data.function, data.arg_types).c_str());
    return;
  }
  if (data.is_aggregate) {
    control_connection->session_->metadata().update_aggregates(result);
  } else {
    control_connection->session_->metadata().update_functions(result);
  }
}

bool ControlConnection::handle_query_invalid_response(Response* response) {
  if (check_error_or_invalid_response("ControlConnection", CQL_OPCODE_RESULT,
                                      response)) {
    if (connection_ != NULL) {
      connection_->defunct();
    }
    return true;
  }
  return false;
}

void ControlConnection::handle_query_failure(CassError code, const std::string& message) {
  // TODO(mpenick): This is a placeholder and might not be the right action for
  // all error scenarios
  if (connection_ != NULL) {
    connection_->defunct();
  }
}

void ControlConnection::handle_query_timeout() {
  // TODO(mpenick): Is this the best way to handle a timeout?
  if (connection_ != NULL) {
    connection_->defunct();
  }
}

void ControlConnection::on_up(const Address& address) {
  SharedRefPtr<Host> host = session_->get_host(address);
  if (host) {
    if (host->is_up()) return;

    // Immediately mark the node as up and asynchronously attempt
    // to refresh the node's information. This is done because
    // a control connection may not be available because it's
    // waiting for a node to be marked as up.
    session_->on_up(host);
    refresh_node_info(host, false);
  } else {
    host = session_->add_host(address);
    refresh_node_info(host, true);
  }
}

void ControlConnection::on_down(const Address& address) {
  SharedRefPtr<Host> host = session_->get_host(address);
  if (host) {
    if (host->is_down()) return;

    session_->on_down(host);
  } else {
    LOG_DEBUG("Tried to down host %s that doesn't exist", address.to_string().c_str());
  }
}

void ControlConnection::on_reconnect(Timer* timer) {
  ControlConnection* control_connection = static_cast<ControlConnection*>(timer->data());
  control_connection->query_plan_.reset(control_connection->session_->new_query_plan());
  control_connection->reconnect(false);
}

template<class T>
void ControlConnection::ControlMultipleRequestHandler<T>::on_set(
    const MultipleRequestHandler::ResponseMap& responses) {
  bool has_error = false;
  for (MultipleRequestHandler::ResponseMap::const_iterator it = responses.begin(),
       end = responses.end(); it != end; ++it) {
    if (control_connection_->handle_query_invalid_response(it->second.get())) {
      has_error = true;
    }
  }
  if (has_error) return;
  response_callback_(control_connection_, data_, responses);
}

Address ControlConnection::bind_any_ipv4_("0.0.0.0", 0);
Address ControlConnection::bind_any_ipv6_("::", 0);

} // namespace cass<|MERGE_RESOLUTION|>--- conflicted
+++ resolved
@@ -515,7 +515,6 @@
     session->metadata().update_tables(tables_result);
   }
 
-<<<<<<< HEAD
   ResultResponse* views_result;
   if (MultipleRequestHandler::get_result_response(responses, "views", &views_result)) {
     session->metadata().update_views(views_result);
@@ -524,16 +523,11 @@
   ResultResponse* columns_result = NULL;
   if (MultipleRequestHandler::get_result_response(responses, "columns", &columns_result)) {
     session->metadata().update_columns(columns_result);
-=======
-  ResultResponse* columns_result;
-  if (MultipleRequestHandler::get_result_response(responses, "columns", &columns_result)) {
-    session->metadata().update_columns(columns_result);
   }
 
   ResultResponse* indexes_result;
   if (MultipleRequestHandler::get_result_response(responses, "indexes", &indexes_result)) {
     session->metadata().update_indexes(indexes_result);
->>>>>>> a8e91b16
   }
 
   ResultResponse* user_types_result;
@@ -788,15 +782,12 @@
     column_query.append(" WHERE keyspace_name='").append(keyspace_name.data(), keyspace_name.size())
         .append("' AND table_name='").append(table_or_view_name.data(), table_or_view_name.size()).append("'");
 
-<<<<<<< HEAD
-    LOG_DEBUG("Refreshing table/view %s; %s; %s", table_query.c_str(), view_query.c_str(), column_query.c_str());
-=======
     index_query.assign(SELECT_INDEXES_30);
     index_query.append(" WHERE keyspace_name='").append(keyspace_name.data(), keyspace_name.size())
-        .append("' AND table_name='").append(table_name.data(), table_name.size()).append("'");
-
-    LOG_DEBUG("Refreshing table %s; %s; %s", table_query.c_str(), column_query.c_str(), index_query.c_str());
->>>>>>> a8e91b16
+        .append("' AND table_name='").append(table_or_view_name.data(), table_or_view_name.size()).append("'");
+
+    LOG_DEBUG("Refreshing table/view %s; %s; %s; %s", table_query.c_str(), view_query.c_str(),
+                                                      column_query.c_str(), index_query.c_str());
   } else {
     table_query.assign(SELECT_COLUMN_FAMILIES_20);
     table_query.append(" WHERE keyspace_name='").append(keyspace_name.data(), keyspace_name.size())
@@ -842,24 +833,15 @@
     session->metadata().update_tables(tables_result);
   }
 
-<<<<<<< HEAD
-=======
-  Session* session = control_connection->session_;
-  session->metadata().update_tables(tables_result);
-
->>>>>>> a8e91b16
   ResultResponse* columns_result;
   if (MultipleRequestHandler::get_result_response(responses, "columns", &columns_result)) {
     session->metadata().update_columns(columns_result);
   }
-<<<<<<< HEAD
-=======
 
   ResultResponse* indexes_result;
   if (MultipleRequestHandler::get_result_response(responses, "indexes", &indexes_result)) {
     session->metadata().update_indexes(indexes_result);
   }
->>>>>>> a8e91b16
 }
 
 
