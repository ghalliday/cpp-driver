--- conflicted
+++ resolved
@@ -69,12 +69,6 @@
   const Config& config() const { return config_; }
   const Address& address() { return address_; }
   const std::string& address_string() { return addr_string_; }
-<<<<<<< HEAD
-
-  const std::string& auth_error() { return auth_error_; }
-
-=======
->>>>>>> de908b89
   const std::string& keyspace() { return keyspace_; }
 
   void close();
@@ -154,10 +148,7 @@
   bool is_defunct_;
   bool is_invalid_protocol_;
   std::string auth_error_;
-<<<<<<< HEAD
-=======
   bool is_registered_for_events_;
->>>>>>> de908b89
 
   List<Handler> pending_requests_;
 
