--- conflicted
+++ resolved
@@ -1,13 +1,21 @@
 /*
   Copyright (c) DataStax, Inc.
 
-  This software can be used solely with DataStax Enterprise. Please consult the
-  license at http://www.datastax.com/terms/datastax-dse-driver-license-terms
+  Licensed under the Apache License, Version 2.0 (the "License");
+  you may not use this file except in compliance with the License.
+  You may obtain a copy of the License at
+
+  http://www.apache.org/licenses/LICENSE-2.0
+
+  Unless required by applicable law or agreed to in writing, software
+  distributed under the License is distributed on an "AS IS" BASIS,
+  WITHOUT WARRANTIES OR CONDITIONS OF ANY KIND, either express or implied.
+  See the License for the specific language governing permissions and
+  limitations under the License.
 */
 
 #include "batch_request.hpp"
 
-<<<<<<< HEAD
 #include "constants.hpp"
 #include "execute_request.hpp"
 #include "external.hpp"
@@ -19,7 +27,7 @@
 extern "C" {
 
 CassBatch* cass_batch_new(CassBatchType type) {
-  cass::BatchRequest* batch = new cass::BatchRequest(type);
+  cass::BatchRequest* batch = cass::Memory::allocate<cass::BatchRequest>(type);
   batch->inc_ref();
   return CassBatch::to(batch);
 }
@@ -35,7 +43,7 @@
 CassError cass_batch_set_keyspace_n(CassBatch* batch,
                                     const char* keyspace,
                                     size_t keyspace_length) {
-  batch->set_keyspace(std::string(keyspace, keyspace_length));
+  batch->set_keyspace(cass::String(keyspace, keyspace_length));
   return CASS_OK;
 }
 
@@ -83,6 +91,24 @@
 
 CassError cass_batch_add_statement(CassBatch* batch, CassStatement* statement) {
   batch->add_statement(statement);
+  return CASS_OK;
+}
+
+CassError cass_batch_set_execution_profile(CassBatch* batch,
+                                           const char* name) {
+  return cass_batch_set_execution_profile_n(batch,
+                                            name,
+                                            SAFE_STRLEN(name));
+}
+
+CassError cass_batch_set_execution_profile_n(CassBatch* batch,
+                                             const char* name,
+                                             size_t name_length) {
+  if (name_length > 0) {
+    batch->set_execution_profile_name(cass::String(name, name_length));
+  } else {
+    batch->set_execution_profile_name(cass::String());
+  }
   return CASS_OK;
 }
 
@@ -202,7 +228,7 @@
   statements_.push_back(Statement::Ptr(statement));
 }
 
-bool BatchRequest::find_prepared_query(const std::string& id, std::string* query) const {
+bool BatchRequest::find_prepared_query(const String& id, String* query) const {
   for (StatementVec::const_iterator it = statements_.begin(),
        end = statements_.end(); it != end; ++it) {
     const Statement::Ptr& statement(*it);
@@ -217,7 +243,7 @@
   return false;
 }
 
-bool BatchRequest::get_routing_key(std::string* routing_key) const {
+bool BatchRequest::get_routing_key(String* routing_key) const {
   for (BatchRequest::StatementVec::const_iterator i = statements_.begin();
        i != statements_.end(); ++i) {
     if ((*i)->get_routing_key(routing_key)) {
@@ -225,21 +251,6 @@
     }
   }
   return false;
-=======
-#include <string.h>
-
-extern "C" {
-
-CassError cass_batch_set_execute_as_n(CassBatch* batch,
-                                      const char* name, size_t name_length) {
-  batch->set_custom_payload("ProxyExecute", reinterpret_cast<const uint8_t *>(name), name_length);
-  return CASS_OK;
-}
-
-CassError cass_batch_set_execute_as(CassBatch* batch,
-                                    const char* name) {
-  return cass_batch_set_execute_as_n(batch, name, SAFE_STRLEN(name));
->>>>>>> cd938412
-}
-
-} // extern "C"+}
+
+} // namespace cass