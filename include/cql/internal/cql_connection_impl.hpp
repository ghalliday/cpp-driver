/*
  Copyright (c) 2013 Matthew Stump

  This file is part of cassandra.

  Licensed under the Apache License, Version 2.0 (the "License");
  you may not use this file except in compliance with the License.
  You may obtain a copy of the License at

  http://www.apache.org/licenses/LICENSE-2.0

  Unless required by applicable law or agreed to in writing, software
  distributed under the License is distributed on an "AS IS" BASIS,
  WITHOUT WARRANTIES OR CONDITIONS OF ANY KIND, either express or implied.
  See the License for the specific language governing permissions and
  limitations under the License.
*/

#ifndef CQL_CLIENT_IMPL_H_
#define CQL_CLIENT_IMPL_H_

// Required to use stdint.h
#ifndef __STDC_LIMIT_MACROS
#define __STDC_LIMIT_MACROS
#endif

#include <iomanip>
#include <iostream>
#include <istream>
#include <ostream>
#include <stdint.h>
#include <string>
#include <vector>

#include <boost/asio.hpp>
#if BOOST_VERSION >= 104800
#include <boost/asio/connect.hpp>
#endif
#include <boost/asio/ssl.hpp>
#include <boost/bind.hpp>
#include <boost/function.hpp>
#include <boost/lexical_cast.hpp>
#include <boost/make_shared.hpp>
#include <boost/noncopyable.hpp>
#include <boost/shared_ptr.hpp>
#include <boost/enable_shared_from_this.hpp>
#include <boost/thread/condition_variable.hpp>
#include <boost/thread/future.hpp>
#include <boost/thread/mutex.hpp>
#include <boost/asio/strand.hpp>

#include "cql/cql.hpp"
#include "cql/cql_connection.hpp"
#include "cql/cql_error.hpp"
#include "cql/cql_execute.hpp"
#include "cql/cql_future_connection.hpp"
#include "cql/cql_future_result.hpp"
#include "cql/internal/cql_message.hpp"
#include "cql/internal/cql_defines.hpp"
#include "cql/internal/cql_callback_storage.hpp"
#include "cql/internal/cql_header_impl.hpp"
#include "cql/internal/cql_message_event_impl.hpp"
#include "cql/internal/cql_message_execute_impl.hpp"
#include "cql/internal/cql_message_prepare_impl.hpp"
#include "cql/internal/cql_message_query_impl.hpp"
#include "cql/internal/cql_message_result_impl.hpp"
#include "cql/internal/cql_message_credentials_impl.hpp"
#include "cql/internal/cql_message_error_impl.hpp"
#include "cql/internal/cql_message_options_impl.hpp"
#include "cql/internal/cql_message_ready_impl.hpp"
#include "cql/internal/cql_message_register_impl.hpp"
#include "cql/internal/cql_message_startup_impl.hpp"
#include "cql/internal/cql_message_supported_impl.hpp"
#include "cql/internal/cql_serialization.hpp"
#include "cql/cql_session.hpp"
#include "cql/cql_uuid.hpp"
#include "cql/cql_stream.hpp"
#include "cql/cql_host.hpp"
#include "cql/cql_promise.hpp"
#include "cql/internal/cql_util.hpp"
#include "cql/internal/cql_session_impl.hpp"
#include "cql/exceptions/cql_query_timeout_exception.hpp"
#include "cql/exceptions/cql_unavailable_exception.hpp"
#include "cql/exceptions/cql_driver_internal_error.hpp"

namespace cql {
    
// The following class is a collection of the prepared statements
struct cql_prepare_statements_t
{
    cql_prepare_statements_t() : _is_syncd(true) {}
    
    typedef
        std::vector<cql_byte_t>
        cql_query_id_t;
    
    void
    set(
        const cql_query_id_t& query_id)
    {
        boost::mutex::scoped_lock lock(_mutex);
        
        if (_collection.find(query_id) != _collection.end()) {
            return;
        }
        _collection[query_id] = false;
        _is_syncd = false;
    }
    
    void
    get_unprepared_statements(
        std::vector<cql_query_id_t> &output) const
    {
        if (_is_syncd) {
            return;
        }
            
        bool none_returned = true;
        
        boost::mutex::scoped_lock lock(_mutex);
        
        for(prepare_statements_collection_t::const_iterator
                I  = _collection.begin();
                I != _collection.end(); ++I)
        {
            if (I->second == false) {
                output.push_back(I->first);
                none_returned = false;
            }
        }
        _is_syncd = none_returned;
    }
    
    bool
    enable(
        const cql_query_id_t& query_id)
    {
        boost::mutex::scoped_lock lock(_mutex);
        
        if (_collection.find(query_id) == _collection.end()) {
            return false;
        }
        _collection[query_id] = true;
        return true;
    }

private:

    typedef
        std::map<cql_query_id_t, bool>
        prepare_statements_collection_t;
    
    prepare_statements_collection_t   _collection;
    mutable volatile bool             _is_syncd;
    mutable boost::mutex              _mutex;
};
    
template <typename TSocket>
class cql_connection_impl_t : public cql::cql_connection_t,
                              public boost::enable_shared_from_this<cql_connection_impl_t<TSocket> >
{
public:
    static const int NUMBER_OF_STREAMS = 128;
    // stream with is 0 is dedicated to events messages and
    // connection management.
    static const int NUMBER_OF_USER_STREAMS = 127;

	//helper boolean value holder
	class boolkeeper
	{
	public:
		boolkeeper():value(false){}
		bool value;
		boost::mutex mutex;
	};
    
    typedef
        std::list<cql::cql_message_buffer_t>
        request_buffer_t;

    typedef
        std::pair<cql_message_callback_t, cql_message_errback_t>
        callback_pair_t;

    typedef
        cql::cql_callback_storage_t<callback_pair_t>
        callback_storage_t;

    typedef
        boost::function<void(const boost::system::error_code&, std::size_t)>
        write_callback_t;

    static boost::shared_ptr<cql_connection_impl_t>
    make_instance(
        boost::shared_ptr<boost::asio::io_service>  io_service,
        TSocket*                                    transport,
        cql::cql_connection_t::cql_log_callback_t   log_callback = 0)
    {
        return boost::shared_ptr<cql_connection_impl_t>(
            new cql_connection_impl_t(io_service, transport, log_callback));
    }
    
	virtual ~cql_connection_impl_t()
	{
		boost::mutex::scoped_lock lock(_is_disposed->mutex);
		// lets set the disposed flag (the shared counter will prevent it from being destroyed)
		_is_disposed->value = true;
	}

    boost::shared_future<cql::cql_future_connection_t>
    connect(const cql_endpoint_t& endpoint)
    {
        boost::shared_ptr<cql_promise_t<cql_future_connection_t> > promise(
            new cql_promise_t<cql_future_connection_t>());

        connect(
            endpoint,
            boost::bind(&cql_connection_impl_t::_connection_future_callback, this->shared_from_this(), promise, ::_1),
            boost::bind(&cql_connection_impl_t::_connection_future_errback,  this->shared_from_this(), promise, ::_1, ::_2));

        return promise->shared_future();
    }

    void
    connect(
        const cql_endpoint_t&       endpoint,
        cql_connection_callback_t   callback,
        cql_connection_errback_t    errback)
    {
        boost::mutex::scoped_lock lock(_mutex);
        _endpoint = endpoint;
        _connect_callback = callback;
        _connect_errback = errback;
        resolve();
    }

    virtual cql_uuid_t
    id() const
    {
        return _uuid;
    }

    void
    set_session_ptr(boost::shared_ptr<cql_session_t> session_ptr)
    {
        _session_ptr = boost::static_pointer_cast<cql_session_impl_t>(session_ptr);
    }
    
    boost::shared_ptr<cql_promise_t<cql_future_result_t> >
    query(
        const boost::shared_ptr<cql_query_t>& query_)
    {
        boost::shared_ptr<cql_promise_t<cql_future_result_t> > promise(
            new cql_promise_t<cql_future_result_t>());

		query(query_,
              boost::bind(&cql_connection_impl_t::_statement_future_callback,
                          this->shared_from_this(), promise, ::_1, ::_2, ::_3),
              boost::bind(&cql_connection_impl_t::_statement_future_errback_query,
                          this->shared_from_this(), promise, query_, ::_1, ::_2, ::_3));

        return promise;
    }

    boost::shared_ptr<cql_promise_t<cql_future_result_t> >
    prepare(
        const boost::shared_ptr<cql_query_t>& query_)
	{
        boost::shared_ptr<cql_promise_t<cql_future_result_t> > promise(
            new cql_promise_t<cql_future_result_t>());

        prepare(query_,
                boost::bind(&cql_connection_impl_t::_statement_future_callback,
                            this->shared_from_this(), promise, ::_1, ::_2, ::_3),
                boost::bind(&cql_connection_impl_t::_statement_future_errback_prepare,
                            this->shared_from_this(), promise, query_, ::_1, ::_2, ::_3));

        return promise;
    }

    boost::shared_ptr<cql_promise_t<cql_future_result_t> >
    execute(
        const boost::shared_ptr<cql::cql_execute_t>& message)
	{
        boost::shared_ptr<cql_promise_t<cql_future_result_t> > promise(
            new cql_promise_t<cql_future_result_t>());

        execute(message,
                boost::bind(&cql_connection_impl_t::_statement_future_callback,
                            this->shared_from_this(), promise, ::_1, ::_2, ::_3),
                boost::bind(&cql_connection_impl_t::_statement_future_errback_execute,
                            this->shared_from_this(), promise, message, ::_1, ::_2, ::_3));

        return promise;
    }

    cql::cql_stream_t
    query(
        const boost::shared_ptr<cql_query_t>&         query,
        cql::cql_connection_t::cql_message_callback_t callback,
        cql::cql_connection_t::cql_message_errback_t  errback)
    {
		cql_stream_t stream = query->stream();

        if (stream.is_invalid()) {
            errback(stream, create_stream_id_error(), boost::shared_ptr<cql_message_t>());
            return stream;
		}

		_callback_storage.set_callbacks(stream, callback_pair_t(callback, errback));

        boost::shared_ptr<cql_message_query_impl_t> messageQuery =
            boost::make_shared<cql_message_query_impl_t>(query);

		create_request(
            messageQuery,
			boost::bind(&cql_connection_impl_t::write_handle,
                        this->shared_from_this(),
                        boost::asio::placeholders::error,
                        boost::asio::placeholders::bytes_transferred),
			stream);

		return stream;
    }

    cql::cql_stream_t
    prepare(
        const boost::shared_ptr<cql_query_t>&         query,
        cql::cql_connection_t::cql_message_callback_t callback,
        cql::cql_connection_t::cql_message_errback_t  errback)
    {
		cql_stream_t stream = query->stream();

        if (stream.is_invalid()) {
            errback(stream, create_stream_id_error(), boost::shared_ptr<cql_message_t>());
            return stream;
        }
        _stream_id_vs_query_string[stream.stream_id()] = query->query();

        _callback_storage.set_callbacks(stream, callback_pair_t(callback, errback));

        boost::shared_ptr<cql_message_prepare_impl_t> messageQuery
            = boost::make_shared<cql_message_prepare_impl_t>(query);

        create_request(
            messageQuery,
            boost::bind(&cql_connection_impl_t::write_handle,
                        this->shared_from_this(),
                        boost::asio::placeholders::error,
                        boost::asio::placeholders::bytes_transferred),
            stream);

        return stream;
    }

    cql::cql_stream_t
    execute(
        const boost::shared_ptr<cql::cql_execute_t>&  message,
        cql::cql_connection_t::cql_message_callback_t callback,
        cql::cql_connection_t::cql_message_errback_t  errback)
    {

        cql_stream_t stream = message->stream();

        if (stream.is_invalid()) {
            errback(stream, create_stream_id_error(), boost::shared_ptr<cql_message_t>());
            return stream;
        }

        _callback_storage.set_callbacks(stream, callback_pair_t(callback, errback));
        create_request(
            message->impl(),
            boost::bind(&cql_connection_impl_t::write_handle,
                        this->shared_from_this(),
                        boost::asio::placeholders::error,
                        boost::asio::placeholders::bytes_transferred),
            stream);

       return stream;
    }

    void
    set_compression_type(cql_compression_enum compression)
    {
        #ifdef CQL_NO_SNAPPY
        if (compression == CQL_COMPRESSION_SNAPPY) {
            throw cql_driver_internal_error_exception(
                "Requested snappy compression, which is unavailable. Recompile with snappy support.");
        }
        #endif
        
        _compression = compression;
    }
    
    bool
    defunct() const
    {
        return _defunct;
    }

    bool
    ready() const
    {
        return _ready;
    }

    void
    close()
    {
        boost::mutex::scoped_lock lock(_mutex);
        
        if (_closing) {
            return;
        }
        
        _closing = true;
        log(CQL_LOG_INFO, "closing connection (" + boost::lexical_cast<std::string>(this) + ")");

        const cql_error_t error
            = cql_error_t::transport_error(boost::system::errc::connection_aborted,
                                           "The connection was closed.");
        
        // Now we will set the promises on all callbacks to some error state.
        // Otherwise, if disposed, all futures would throw `broken_promise' exception.
        for (int i = 0; i < NUMBER_OF_STREAMS; ++i) {
            const cql_stream_t consecutive_stream
                = cql_stream_t::from_stream_id(cql_stream_id_t(i));
            
            if (_callback_storage.has_callbacks(consecutive_stream)) {
                callback_pair_t callback_and_errback
                    = _callback_storage.get_callbacks(consecutive_stream);
                cql_message_errback_t errback
                    = callback_and_errback.second;
                
                if (errback) {
                    errback(consecutive_stream, error, boost::shared_ptr<cql_message_t>());
                }
            }

            //TODO: move the line bellow inside the condition above when work with streams is implemented correctly
            _callback_storage.set_callbacks(consecutive_stream, callback_pair_t());
        }

        boost::system::error_code ec;
        _transport->lowest_layer().shutdown(boost::asio::ip::tcp::socket::shutdown_both, ec);
        _transport->lowest_layer().close();

        _connect_callback = 0;
        _connect_errback = 0;
        _event_callback = 0;
        _session_ptr = 0;
    }

    virtual const cql_endpoint_t&
    endpoint() const
    {
        return _endpoint;
    }

    void
    set_events(
        cql::cql_connection_t::cql_event_callback_t event_callback,
        const std::list<std::string>&               events)
    {
        _event_callback = event_callback;
        _events = events;
    }
    
    void
    events_register()
    {

        boost::shared_ptr<cql_message_register_impl_t> messageRegister =
            boost::make_shared<cql_message_register_impl_t>();
        messageRegister->events(_events);
        
        // We need to reset _connect_callback here. Otherwise, registering an event
        // may fire cql_session_impl_t::connect_callback(...) which is the default
        // value of _connect_callback. That can result in havoc, since bound variable
        // `promise' may no longer exist. Anyway, this callback was not that crucial.
        _connect_callback = 0;

        create_request(messageRegister,
                       boost::bind(&cql_connection_impl_t::write_handle,
                                   this->shared_from_this(),
                                   boost::asio::placeholders::error,
                                   boost::asio::placeholders::bytes_transferred),
                       _reserved_stream);
        
        _events_registered = true;
    }

    const std::list<std::string>&
    events() const
    {
        return _events;
    }

    cql::cql_connection_t::cql_event_callback_t
    event_callback() const
    {
        return _event_callback;
    }

    const cql_credentials_t&
    credentials() const
    {
        return _credentials;
    }

    void
    set_credentials(
        const cql_connection_t::cql_credentials_t& credentials)
    {
        _credentials = credentials;
    }
    
    bool
    is_keyspace_syncd() const
    {
        return _selected_keyspace_name == _current_keyspace_name
                    || _selected_keyspace_name == "";
    }
    
    void
    set_keyspace(const std::string& new_keyspace_name)
    {
        _selected_keyspace_name = new_keyspace_name;
    }
    
    void
    set_prepared_statement(const std::vector<cql_byte_t>& id)
    {
        _prepare_statements.set(id);
    }
   
    void
    get_unprepared_statements(
        std::vector<std::vector<cql_byte_t> > &output) const
    {
        _prepare_statements.get_unprepared_statements(output);
    }

    void
    reconnect()
    {
        _closing = false;
        _events_registered = false;
        _ready = false;
        _defunct = false;
        resolve();
    }
    
    void
    set_stream_id_vs_query_string(
        cql_byte_t stream_id,
        const std::string& query_string)
    {
        _stream_id_vs_query_string[stream_id] = query_string;
    }

#ifdef _DEBUG
	void 
	inject_lowest_layer_shutdown()
	{
        boost::system::error_code ec;
        _transport->lowest_layer().shutdown(boost::asio::ip::tcp::socket::shutdown_both, ec);
	}
#endif

private:
    
    // Private ctor - to comply with boost::enable_shared_from_this
    cql_connection_impl_t(
        boost::shared_ptr<boost::asio::io_service>  io_service,
        TSocket*                                    transport,
        cql::cql_connection_t::cql_log_callback_t   log_callback = 0) :
        _io_service(io_service),
        _strand(*io_service),
        _resolver(*io_service),
        _transport(transport),
        _callback_storage(NUMBER_OF_STREAMS),
        _number_of_free_stream_ids(NUMBER_OF_USER_STREAMS),
        _connect_callback(0),
        _connect_errback(0),
        _log_callback(log_callback),
        _events_registered(false),
        _event_callback(0),
        _defunct(false),
        _ready(false),
        _closing(false),
        _reserved_stream(_callback_storage.acquire_stream()),
        _uuid(cql_uuid_t::create()),
        _compression(CQL_COMPRESSION_NONE),
        _is_disposed(new boolkeeper),
        _stream_id_vs_query_string(NUMBER_OF_STREAMS, "")
    {}

    inline cql::cql_error_t
    create_stream_id_error()
    {
        cql::cql_error_t error;
        error.library = true;
        error.message = "Too many streams. The maximum value of parallel requests is 127 (1 is reserved by this library)";
        return error;
    }

    inline void
    log(
        cql::cql_short_t level,
        const std::string& message)
    {
        if (_log_callback) {
            _log_callback(level, message);
        }
    }

    void
    _connection_future_callback(
        boost::shared_ptr<cql_promise_t<cql_future_connection_t> > promise,
        boost::shared_ptr<cql_connection_t>)
    {
        promise->set_value(cql::cql_future_connection_t(this->shared_from_this()));
    }

    void
    _connection_future_errback(
        boost::shared_ptr<cql_promise_t<cql_future_connection_t> >       promise,
        boost::shared_ptr<cql_connection_t>,
        const cql_error_t&                                               error)
    {
        
        promise->set_value(cql::cql_future_connection_t(this->shared_from_this(), error));
    }

    void
    _statement_future_callback(
        boost::shared_ptr<cql_promise_t<cql_future_result_t> > promise,
        boost::shared_ptr<cql_connection_t>,
        const cql::cql_stream_t&                               stream,
        boost::shared_ptr<cql_result_t>                        result_ptr)
    {
        promise->set_value(cql::cql_future_result_t(this->shared_from_this(), stream, result_ptr));
    }

    template <typename TQueryType>
    cql_retry_decision_t
    _get_retry_decision(
        const boost::shared_ptr<TQueryType>&                     query,
        const cql_error_t&                                       error,
        boost::shared_ptr<cql_message_error_impl_t>              err_message)
    {
        cql_retry_decision_t decision = cql_retry_decision_t::ignore();
        
        // This retry would be the n+1-th retry:
        const int retry_count = query->get_retry_counter() + 1;
            
        switch (error.code) {
            case CQL_ERROR_READ_TIMEOUT : {
                cql_consistency_enum consistency;
                int received, block_for;
                bool data_present;
                
                if (err_message && err_message->get_read_timeout_data(consistency, received, block_for, data_present)) {
                    decision = query->retry_policy()
                                    ->read_timeout(consistency, block_for, received, data_present, retry_count);
                }
                break;
            }
            case CQL_ERROR_WRITE_TIMEOUT : {
                cql_consistency_enum consistency;
                int received, block_for;
                std::string write_type;
                if (err_message && err_message->get_write_timeout_data(consistency, received, block_for, write_type)) {
                    decision = query->retry_policy()
                                    ->write_timeout(consistency, write_type, block_for, received, retry_count);
                }
                break;
            }
            case CQL_ERROR_UNAVAILABLE : {
                cql_consistency_enum consistency;
                int required, alive;
                
                if (err_message && err_message->get_unavailable_data(consistency, required, alive)) {
                    decision = query->retry_policy()
                                    ->unavailable(consistency, required, alive, retry_count);
                }
                break;
            }
            default : {}
        }
        return decision;
    }

    void
    _handle_rethrow(
        boost::shared_ptr<cql_promise_t<cql_future_result_t> >   promise,
        const cql_error_t&                                       error,
        boost::shared_ptr<cql_message_error_impl_t>              err_message)
    {
        switch (error.code) {
            case CQL_ERROR_READ_TIMEOUT : {
                cql_consistency_enum consistency;
                int received, block_for;
                bool data_present;
                
                if (err_message && err_message->get_read_timeout_data(consistency, received, block_for, data_present)) {
                    cql_query_timeout_exception exception(error.message, consistency,
                                                          received, block_for);
                    promise->set_exception(boost::copy_exception(exception));
                }
                break;
            }
            case CQL_ERROR_WRITE_TIMEOUT : {
                cql_consistency_enum consistency;
                int received, block_for;
                std::string write_type;
                
                if (err_message && err_message->get_write_timeout_data(consistency, received, block_for, write_type)) {
                    cql_query_timeout_exception exception(error.message, consistency,
                                                          received, block_for);
                    promise->set_exception(boost::copy_exception(exception));
                }
                break;
            }
            case CQL_ERROR_UNAVAILABLE : {
                cql_consistency_enum consistency;
                int required, alive;

                if (err_message && err_message->get_unavailable_data(consistency, required, alive)) {
                    cql_unavailable_exception exception(consistency, required, alive);
                    promise->set_exception(boost::copy_exception(exception));
                }
                break;
            }
            default : {}
        }
    }

    template <typename TQueryType, typename TCallbackType>
    void
    _handle_query_error(
                  boost::shared_ptr<cql_promise_t<cql_future_result_t> >   promise,
                  const boost::shared_ptr<TQueryType>&                     query,
                  const cql::cql_stream_t&                                 stream,
                  const cql_error_t&                                       error,
                  TCallbackType                                            retry_callback,
                  boost::shared_ptr<cql_message_error_impl_t>              err_message)
    {
        if (!error.cassandra) {
            if (error.transport && error.code != boost::system::errc::connection_aborted) {
                _io_service->post(boost::bind(retry_callback, _session_ptr, query,
                                              promise, this->shared_from_this(), true));
            }
            promise->set_value(cql::cql_future_result_t(this->shared_from_this(), stream, error));
        }
        else {
            cql_retry_decision_t decision = _get_retry_decision(query, error, err_message);
            if (decision.retry_decision() == CQL_RETRY_DECISION_RETRY) {
                query->increment_retry_counter();
                _io_service->post(boost::bind(retry_callback, _session_ptr, query,
                                              promise, this->shared_from_this(), false));
            }
            else if (decision.retry_decision() == CQL_RETRY_DECISION_RETHROW) {
                _handle_rethrow(promise, error, err_message);
            }
            else {
                promise->set_value(cql::cql_future_result_t(this->shared_from_this(), stream, error));
            }
        }
    }

    void
    _statement_future_errback_query(
        boost::shared_ptr<cql_promise_t<cql_future_result_t> >   promise,
        const boost::shared_ptr<cql_query_t>&                    query,
        const cql::cql_stream_t&                                 stream,
        const cql_error_t&                                       error,
        boost::shared_ptr<cql_message_t>                         err_message)
    {
        // Please remember that err_message can be NULL.
        
        boost::shared_ptr<cql_message_error_impl_t> err_message_downcast
            = boost::dynamic_pointer_cast<cql_message_error_impl_t>(err_message);
        
        _handle_query_error(promise, query, stream, error,
                            &cql_session_impl_t::retry_callback_query,
                            err_message_downcast);
    }
    
    void
    _statement_future_errback_prepare(
        boost::shared_ptr<cql_promise_t<cql_future_result_t> >  promise,
        const boost::shared_ptr<cql_query_t>&                   query,
        const cql::cql_stream_t&                                stream,
        const cql_error_t&                                      error,
        boost::shared_ptr<cql_message_t>                        err_message)
    {
        // Please remember that err_message can be NULL.
        
        boost::shared_ptr<cql_message_error_impl_t> err_message_downcast
            = boost::dynamic_pointer_cast<cql_message_error_impl_t>(err_message);
        
        _handle_query_error(promise, query, stream, error,
                            &cql_session_impl_t::retry_callback_prepare,
                            err_message_downcast);
    }

    void
    _statement_future_errback_execute(
        boost::shared_ptr<cql_promise_t<cql_future_result_t> >   promise,
        const boost::shared_ptr<cql_execute_t>&                  message,
        const cql::cql_stream_t&                                 stream,
        const cql_error_t&                                       error,
        boost::shared_ptr<cql_message_t>                         err_message)
    {
        // Please remember that err_message can be NULL.
        
        boost::shared_ptr<cql_message_error_impl_t> err_message_downcast
            = boost::dynamic_pointer_cast<cql_message_error_impl_t>(err_message);
        
        _handle_query_error(promise, message, stream, error,
                            &cql_session_impl_t::retry_callback_execute,
                            err_message_downcast);
    }

    void
    resolve()
    {
        log(CQL_LOG_DEBUG, "resolving remote host: " + _endpoint.to_string());
        
        
        _resolver.async_resolve(
            _endpoint.resolver_query(),
            boost::bind(&cql_connection_impl_t::resolve_handle,
                        this->shared_from_this(),
                        boost::asio::placeholders::error,
                        boost::asio::placeholders::iterator));
        
        /*
        // Equivalent synchronous call (for debug purposes; avoids spawning internal asio threads)
        boost::system::error_code err;
        boost::asio::ip::tcp::resolver::iterator endpoint_iterator = _resolver.resolve(_endpoint.resolver_query(), err);
        resolve_handle(err, endpoint_iterator);
        */
    }

    void
    resolve_handle(
        const boost::system::error_code&         err,
        boost::asio::ip::tcp::resolver::iterator endpoint_iterator)
    {
        if (!err) {
            log(CQL_LOG_DEBUG, "resolved remote host, attempting to connect");
#if BOOST_VERSION >= 104800
            boost::asio::async_connect(
                _transport->lowest_layer(),
                endpoint_iterator,
                boost::bind(&cql_connection_impl_t::connect_handle,
                            this->shared_from_this(),
                            boost::asio::placeholders::error));
#else
            _transport->lowest_layer().async_connect(
                *endpoint_iterator,
                boost::bind(&cql_connection_impl_t::connect_handle,
                            this->shared_from_this(),
                            boost::asio::placeholders::error));
#endif
        }
        else {
            log(CQL_LOG_CRITICAL, "error resolving remote host " + err.message());
            check_transport_err(err);
        }
    }

    void
    connect_handle(
        const boost::system::error_code& err)
    {
        if (!err) {
            log(CQL_LOG_DEBUG, "connection successful to remote host");
            if (_transport->requires_handshake()) {
                _transport->async_handshake(
                    boost::bind(&cql_connection_impl_t::handshake_handle,
                                this->shared_from_this(),
                                boost::asio::placeholders::error));
            }
            else {
                options_write();
            }
        }
        else {
            log(CQL_LOG_CRITICAL, "error connecting to remote host " + err.message());
            check_transport_err(err);
        }
    }

    void
    handshake_handle(
        const boost::system::error_code& err) {
        if (!err) {
            log(CQL_LOG_DEBUG, "successful ssl handshake with remote host");
            options_write();
        }
        else {
            log(CQL_LOG_CRITICAL, "error performing ssl handshake " + err.message());
            check_transport_err(err);
        }
    }

    // if stream cannot be acquired returns invalid stream
    virtual cql::cql_stream_t
    acquire_stream()
    {
        cql_stream_t stream = _callback_storage.acquire_stream();
        return stream;
    }

    // releases stream, parameter will be set  to invalid stream.
    virtual void
    release_stream(cql_stream_t& stream)
    {
        _callback_storage.release_stream(stream);
    }

	virtual bool
    is_healthy() const
    {
        return _ready && !_defunct && !_closing && !_is_disposed->value;
    }

	virtual bool
    is_busy(int max) const
    {
		return (NUMBER_OF_STREAMS - _number_of_free_stream_ids) >= max;
    }

	virtual bool
    is_free(int min) const
    {
		return (NUMBER_OF_STREAMS - _number_of_free_stream_ids) <= min;
    }

    virtual bool
    is_empty() const
    {
        return (NUMBER_OF_USER_STREAMS == _number_of_free_stream_ids);
    }

    void
    create_request(
        boost::shared_ptr<cql::cql_message_t> message,
        write_callback_t    callback,
        cql_stream_t&       stream)
    {
<<<<<<< HEAD
        boost::shared_ptr<cql::cql_error_t> err(new cql::cql_error_t());
        message->prepare(err.get());

        boost::shared_ptr<cql::cql_header_impl_t> header(new cql::cql_header_impl_t(CQL_VERSION_1_REQUEST,
                                      CQL_FLAG_NOFLAG,
                                      stream,
                                      message->opcode(),
                                      message->size()));
        header->prepare(err.get());
=======
        cql::cql_error_t err;

        message->prepare(&err);
        
        cql_message_buffer_t output_buffer;
        if ((message->is_compressed()) && (_compression != CQL_COMPRESSION_NONE)) {
            // The connection supports compression and the message wants to be compressed.
            // Let's compress it then.
            cql_message_buffer_t compressed_buffer = cql_message_buffer_t(new std::vector<cql_byte_t>);
            *compressed_buffer = compress(*(message->buffer()), _compression);
            output_buffer = compressed_buffer;
        }
        else {
            output_buffer = message->buffer();
        }

        cql::cql_header_impl_t header(CQL_VERSION_1_REQUEST,
                                      message->flag(),
                                      stream,
                                      message->opcode(),
                                      output_buffer->size());
        header.prepare(&err);
>>>>>>> 835391fb

        log(CQL_LOG_DEBUG, "sending message: " + header->str() + " " + message->str());

        std::vector<boost::asio::const_buffer> buf;
<<<<<<< HEAD

        buf.push_back(boost::asio::buffer(header->buffer()->data(), header->size()));

        if (header->length() != 0) {
            buf.push_back(boost::asio::buffer(message->buffer()->data(), message->size()));
=======
        buf.push_back(boost::asio::buffer(header.buffer()->data(), header.size()));
        if (header.length() != 0) {
            buf.push_back(boost::asio::buffer(output_buffer->data(), output_buffer->size()));
>>>>>>> 835391fb
        }

        struct holder {
        	holder(	boost::shared_ptr<cql::cql_header_impl_t> header,
                    boost::shared_ptr<cql::cql_message_t>     message,
                    boost::shared_ptr<cql::cql_error_t>       error,
                    write_callback_t callback)
        	            : _header(header), _message(message), _error(error), _callback(callback) {}

            void operator() (const boost::system::error_code& err_code, std::size_t size) {
                _callback(err_code, size);
            }

        private:
            boost::shared_ptr<cql::cql_header_impl_t>   _header;
            boost::shared_ptr<cql::cql_message_t>       _message;
            boost::shared_ptr<cql::cql_error_t>         _error;
            write_callback_t                            _callback;
        };

        boost::asio::async_write(*_transport, buf, holder(header, message, err, callback));
    }

    void
    write_handle(
        const boost::system::error_code& err,
        std::size_t                      num_bytes)
    {
        if (!err) {
            log(CQL_LOG_DEBUG, "wrote to socket " + boost::lexical_cast<std::string>(num_bytes) + " bytes");
        }
        else {
            log(CQL_LOG_ERROR, "error writing to socket " + err.message());
            check_transport_err(err);
        }
    }

    void
    header_read()
    {
        boost::mutex::scoped_lock lock(_mutex);
        if (_closing) {
            log(CQL_LOG_INFO, "header_read: connection (" + boost::lexical_cast<std::string>(this) + ") is closing");
            return;
        }

        boost::asio::async_read(*_transport,
                                boost::asio::buffer(_response_header.buffer()->data(), _response_header.size()),
#if BOOST_VERSION >= 104800
                                boost::asio::transfer_exactly(sizeof(cql::cql_header_impl_t)),
#else
                                boost::asio::transfer_all(),
#endif
                                _strand.wrap(boost::bind(&cql_connection_impl_t<TSocket>::header_read_handle,
                                                         this->shared_from_this(), _is_disposed,
                                                         boost::asio::placeholders::error)));
    }

    void
    header_read_handle(
		boost::shared_ptr<boolkeeper> is_disposed,
        const boost::system::error_code& err)
    {
        {
            // if the connection was already disposed we return here immediately
            boost::mutex::scoped_lock lock(is_disposed->mutex);
	        if (is_disposed->value) {
			    return;
            }
        }
    
		if (!err) {
			cql::cql_error_t decode_err;
			if (_response_header.consume(&decode_err)) {
				log(CQL_LOG_DEBUG, "received header for message " + _response_header.str());
				body_read(_response_header);
			}
			else {
				log(CQL_LOG_ERROR, "error decoding header " + _response_header.str());
			}
		}
		else if (err.value() == boost::system::errc::operation_canceled) {
			/* do nothing */
		    log(CQL_LOG_INFO, "header_read_handle: connection (" +  boost::lexical_cast<std::string>(this) + "), operation cancelled");
		}
		else if (err == boost::asio::error::eof) {
            // Endopint was closed. The connection is set to defunct state and should not throw.
			_defunct = true;
            //is_disposed->value = true;
            log(CQL_LOG_ERROR, "error reading header " + err.message());
		}
		else {
			log(CQL_LOG_ERROR, "error reading header " + err.message());
			check_transport_err(err);
		}
	}

    void
    body_read(const cql::cql_header_impl_t& header) {
        switch (header.opcode()) {

        case CQL_OPCODE_ERROR:
            _response_message.reset(new cql::cql_message_error_impl_t(header.length()));
            break;

        case CQL_OPCODE_RESULT:
        {
            cql_message_result_impl_t* new_result
                = new cql_message_result_impl_t(header.length());
            
            if ((header.flags() & CQL_FLAG_TRACE) == CQL_FLAG_TRACE) {
                // This is a response to traced query.
                // Here we tell the _response_message to expect tracing ID at the beginning of buffer.
                new_result->set_as_traced();
            }
            _response_message.reset(new_result);
            break;
        }
        case CQL_OPCODE_SUPPORTED:
            _response_message.reset(new cql::cql_message_supported_impl_t(header.length()));
            break;

        case CQL_OPCODE_READY:
            _response_message.reset(new cql::cql_message_ready_impl_t(header.length()));
            break;

        case CQL_OPCODE_EVENT:
            _response_message.reset(new cql::cql_message_event_impl_t(header.length()));
            break;

        default:
            // need some bucket to put the data so we can get past the unknown
            // body in the stream it will be discarded by the body_read_handle
            _response_message.reset(new cql::cql_message_result_impl_t(header.length()));
            break;
        }
        
        if ((header.flags() & CQL_FLAG_COMPRESSION) == CQL_FLAG_COMPRESSION) {
            // The body will be compressed.
            _response_message->enable_compression();
        }
        
        boost::mutex::scoped_lock lock(_mutex);
        if (_closing) {
            log(CQL_LOG_INFO, "body_read: connection (" + boost::lexical_cast<std::string>(this) + ") is closing");
            return;
        }

        boost::mutex::scoped_lock lock(_mutex);
        if (_closing) {
            log(CQL_LOG_INFO, "body_read: connection (" + boost::lexical_cast<std::string>(this) + ") is closing");
            return;
        }

        boost::asio::async_read(*_transport,
                                boost::asio::buffer(header.length()==0 ? 0 : _response_message->buffer()->data(), _response_message->size()),
#if BOOST_VERSION >= 104800
                                boost::asio::transfer_exactly(header.length()),
#else
                                boost::asio::transfer_all(),
#endif
                                _strand.wrap(boost::bind(&cql_connection_impl_t<TSocket>::body_read_handle,
                                                         this->shared_from_this(), header, _is_disposed,
                                                         boost::asio::placeholders::error)));
    }
    
    
    /* The purpose of this method is to propagate the results of USE and PREPARE
       queries across the session. */
    void
    preprocess_result_message(boost::shared_ptr<cql_message_result_impl_t> response_message)
    {
        switch(response_message->result_type()) {
                
            case CQL_RESULT_SET_KEYSPACE: {
                {
                    boost::mutex::scoped_lock lock(_mutex);
                    response_message->get_keyspace_name(_current_keyspace_name);
                }
                if (_session_ptr) {
                    _session_ptr->set_keyspace(_current_keyspace_name);
                }
            }
            break;
                
            case CQL_RESULT_PREPARED: {
                const std::vector<cql_byte_t>& query_id = response_message->query_id();
                set_prepared_statement(query_id);
                _prepare_statements.enable(query_id);
                if (_session_ptr) {
                    cql_stream_id_t stream_id = _response_header.stream().stream_id();
                    
                    _session_ptr->set_prepare_statement(
                        query_id,
                        _stream_id_vs_query_string[stream_id]);
                }
            }
            break;
                
            default : {}
        }
    }

    void
    body_read_handle(
        const cql::cql_header_impl_t& header,
		boost::shared_ptr<boolkeeper> is_disposed,
        const boost::system::error_code& err)
    {
        /* // A handy piece of code for tracing down transport errors.
           // It simply counts the number of unread bytes left on the socket.
        boost::asio::socket_base::bytes_readable command(true);
        _transport->lowest_layer().io_control(command);
        std::size_t bytes_readable = command.get();
        */
        
        {
            boost::mutex::scoped_lock lock(is_disposed->mutex);
            // if the connection was already disposed we return here immediatelly
            if(is_disposed->value)
                return;
        }

        log(CQL_LOG_DEBUG, "received body for message " + header.str());

        if (err) {
            if (err == boost::asio::error::eof) {
                // Endopint was closed. The connection is set to defunct state and should not throw.
                _defunct = true;
                // is_disposed->value = true;
                log(CQL_LOG_ERROR, "error reading body " + err.message());
                return;
            }
            else if (err.value() == boost::system::errc::operation_canceled) {
                log(CQL_LOG_INFO, "error reading body " + err.message());
                return;
            }
            
            log(CQL_LOG_ERROR, "error reading body " + err.message());
            check_transport_err(err);

            header_read(); // loop
            return;
        }

        if (_response_message->is_compressed()) {
            // The body of the message was compressed. Here we decompress it.
            log(CQL_LOG_DEBUG, "message body is compressed");
            uncompress_inplace(*(_response_message->buffer()), _compression);
        }
        
        cql::cql_error_t consume_error;
        if (!_response_message->consume(&consume_error)) {
            log(CQL_LOG_ERROR, "error deserializing result message " + consume_error.message);

            header_read();
            return;
        }

        switch (header.opcode()) {
        case CQL_OPCODE_RESULT:
        {
            log(CQL_LOG_DEBUG, "received result message " + header.str());

            cql_stream_t stream = header.stream();

            if (!_callback_storage.has_callbacks(stream)) {
                log(CQL_LOG_INFO, "no callback found for message " + header.str());
            }
            else {
                callback_pair_t callback_pair = _callback_storage.get_callbacks(stream);

                boost::shared_ptr<cql_message_result_impl_t> response_message =
                    boost::dynamic_pointer_cast<cql_message_result_impl_t>(
                        boost::shared_ptr<cql_message_t>(_response_message.release()));

                preprocess_result_message(response_message);
                release_stream(stream);
                callback_pair.first(this->shared_from_this(), header.stream(), response_message);
            }
            break;
        }

        case CQL_OPCODE_EVENT:
            log(CQL_LOG_DEBUG, "received event message");
            if (_event_callback) {
                boost::shared_ptr<cql_message_event_impl_t> event =
                    boost::dynamic_pointer_cast<cql_message_event_impl_t>(
                        boost::shared_ptr<cql_message_t>(_response_message.release()));

                if ((event->topology_change() == CQL_EVENT_TOPOLOGY_REMOVE_NODE
                        || event->status_change() == CQL_EVENT_STATUS_DOWN)
                        && cql_host_t::ip_address_t::from_string(event->ip()) == _endpoint.address()) {
                    // The event says that the endpoint for this connection is dead.
                    _is_disposed->value = true;
                    //close();
                }
                
                _io_service->post(boost::bind(_event_callback,
                                              this->shared_from_this(),
                                              event));
            }
            break;

        case CQL_OPCODE_ERROR:
        {
            cql_stream_t stream = header.stream();

            if (!_callback_storage.has_callbacks(stream)) {
                log(CQL_LOG_INFO, "no callback found for message " + header.str() + " " + _response_message->str());

                if (_connect_errback ) {
                    cql::cql_error_t e = cql::cql_error_t::cassandra_error(CQL_ERROR_PROTOCOL,
						"cql::cql_connection_impl_t::body_read_handle: CQL_OPCODE_ERROR, unexpected stream");
                    _connect_errback(this->shared_from_this(), e);
                }
            }
            else {
                callback_pair_t callback_pair = _callback_storage.get_callbacks(stream);
                release_stream(stream);

                boost::shared_ptr<cql_message_error_impl_t> m =
                    boost::dynamic_pointer_cast<cql_message_error_impl_t>(
                        boost::shared_ptr<cql_message_t>(_response_message.release()));
                
                cql::cql_error_t cql_error =
                    cql::cql_error_t::cassandra_error(m->code(), m->message());
                
                callback_pair.second(stream, cql_error, m);
            }
            break;
        }

        case CQL_OPCODE_READY:
            log(CQL_LOG_DEBUG, "received ready message");
            _ready = true;
            if (_connect_callback) {
                // let the caller know that the connection is ready
                _connect_callback(this->shared_from_this());
            }
            break;

        case CQL_OPCODE_SUPPORTED:
        {
            log(CQL_LOG_DEBUG, "received supported message " + _response_message->str());

            boost::shared_ptr<cql_message_supported_impl_t> m =
                boost::dynamic_pointer_cast<cql_message_supported_impl_t>(
                    boost::shared_ptr<cql_message_t>(_response_message.release()));

            startup_write(m);
        }
            break;
        case CQL_OPCODE_AUTHENTICATE:
            credentials_write();
            break;

        default:
            log(CQL_LOG_ERROR, "unhandled opcode " + header.str());
            break;
        }

        header_read(); // loop
    }

    void
    options_write()
    {
        boost::shared_ptr<cql_message_options_impl_t> messageOption =
            boost::make_shared<cql_message_options_impl_t>();
		create_request(
            messageOption,
            boost::bind(
                &cql_connection_impl_t::write_handle,
                this->shared_from_this(),
                boost::asio::placeholders::error,
                boost::asio::placeholders::bytes_transferred),
            _reserved_stream);

        // start listening
        header_read();
    }

    void
    startup_write(boost::shared_ptr<cql_message_supported_impl_t> supported)
    {
        boost::shared_ptr<cql_message_startup_impl_t> m =
            boost::make_shared<cql_message_startup_impl_t>();
     
        cql_compression_enum compression_to_use = CQL_COMPRESSION_NONE;
        
        if (supported) {
            std::list<std::string> compressions = supported->compressions();
            if (_compression != CQL_COMPRESSION_NONE &&
                std::find(compressions.begin(),
                          compressions.end(),
                          to_string(_compression)) != compressions.end() )
            {
                compression_to_use = _compression;
            }
        }
        
        m->version(CQL_VERSION_IMPL);
        m->compression(compression_to_use);
        create_request(
            m,
            boost::bind(&cql_connection_impl_t::write_handle,
                        this->shared_from_this(),
                        boost::asio::placeholders::error,
                        boost::asio::placeholders::bytes_transferred),
            _reserved_stream);
    }

    void
    credentials_write()
    {
        boost::shared_ptr<cql_message_credentials_impl_t> m =
            boost::make_shared<cql_message_credentials_impl_t>();
        
        m->credentials(_credentials);
        create_request(
            m,
            boost::bind(&cql_connection_impl_t::write_handle,
                        this->shared_from_this(),
                        boost::asio::placeholders::error,
                        boost::asio::placeholders::bytes_transferred),
            _reserved_stream);
    }

    inline void
    check_transport_err(const boost::system::error_code& err)
    {
        if (!_closing && !_transport->lowest_layer().is_open()) {
            _ready = false;
            _defunct = true;
        }

        if (_connect_errback && !_closing) {
            cql::cql_error_t e;
            e.transport = true;
            e.code = err.value();
            e.message = err.message();
            _connect_errback(this->shared_from_this(), e);
        }
    }
	
	boost::mutex                             _mutex;
    
    boost::shared_ptr<boost::asio::io_service> _io_service;
    boost::asio::strand                        _strand;
    
    cql_endpoint_t                           _endpoint;
    boost::asio::ip::tcp::resolver           _resolver;
    std::auto_ptr<TSocket>                   _transport;
    cql::cql_stream_id_t                     _stream_counter;
    cql::cql_header_impl_t                   _response_header;
    std::auto_ptr<cql::cql_message_t>        _response_message;
    callback_storage_t                       _callback_storage;
    int                                      _number_of_free_stream_ids;
    cql_connection_callback_t                _connect_callback;
    cql_connection_errback_t                 _connect_errback;
    cql_log_callback_t                       _log_callback;
    bool                                     _events_registered;
    std::list<std::string>                   _events;
    cql_event_callback_t                     _event_callback;
    cql::cql_connection_t::cql_credentials_t _credentials;
    bool                                     _defunct;
    bool                                     _ready;
    bool                                     _closing;
    cql_stream_t                             _reserved_stream;
    cql_uuid_t                               _uuid;
	boost::shared_ptr<boolkeeper>            _is_disposed;
    cql_compression_enum                     _compression;
    
    std::string                              _current_keyspace_name,
                                             _selected_keyspace_name;
    
    std::vector<std::string>                 _stream_id_vs_query_string;

    cql_prepare_statements_t                 _prepare_statements;
    
    boost::shared_ptr<cql_session_impl_t>    _session_ptr;
};

} // namespace cql

#endif // CQL_CLIENT_IMPL_H_<|MERGE_RESOLUTION|>--- conflicted
+++ resolved
@@ -448,7 +448,7 @@
         _connect_callback = 0;
         _connect_errback = 0;
         _event_callback = 0;
-        _session_ptr = 0;
+        _session_ptr = boost::shared_ptr<cql_session_impl_t>();
     }
 
     virtual const cql_endpoint_t&
@@ -947,26 +947,33 @@
         return (NUMBER_OF_USER_STREAMS == _number_of_free_stream_ids);
     }
 
+    struct holder {
+        holder(	boost::shared_ptr<cql::cql_header_impl_t> header,
+               boost::shared_ptr<cql::cql_message_t>     message,
+               boost::shared_ptr<cql::cql_error_t>       error,
+               write_callback_t callback)
+        : _header(header), _message(message), _error(error), _callback(callback) {}
+        
+        void operator() (const boost::system::error_code& err_code, std::size_t size) {
+            _callback(err_code, size);
+        }
+        
+    private:
+        boost::shared_ptr<cql::cql_header_impl_t>   _header;
+        boost::shared_ptr<cql::cql_message_t>       _message;
+        boost::shared_ptr<cql::cql_error_t>         _error;
+        write_callback_t                            _callback;
+    };
+
     void
     create_request(
         boost::shared_ptr<cql::cql_message_t> message,
         write_callback_t    callback,
         cql_stream_t&       stream)
     {
-<<<<<<< HEAD
         boost::shared_ptr<cql::cql_error_t> err(new cql::cql_error_t());
+
         message->prepare(err.get());
-
-        boost::shared_ptr<cql::cql_header_impl_t> header(new cql::cql_header_impl_t(CQL_VERSION_1_REQUEST,
-                                      CQL_FLAG_NOFLAG,
-                                      stream,
-                                      message->opcode(),
-                                      message->size()));
-        header->prepare(err.get());
-=======
-        cql::cql_error_t err;
-
-        message->prepare(&err);
         
         cql_message_buffer_t output_buffer;
         if ((message->is_compressed()) && (_compression != CQL_COMPRESSION_NONE)) {
@@ -980,47 +987,21 @@
             output_buffer = message->buffer();
         }
 
-        cql::cql_header_impl_t header(CQL_VERSION_1_REQUEST,
-                                      message->flag(),
-                                      stream,
-                                      message->opcode(),
-                                      output_buffer->size());
-        header.prepare(&err);
->>>>>>> 835391fb
+        boost::shared_ptr<cql::cql_header_impl_t> header(
+            new cql::cql_header_impl_t(CQL_VERSION_1_REQUEST,
+                                       message->flag(),
+                                       stream,
+                                       message->opcode(),
+                                       output_buffer->size()));
+        header->prepare(err.get());
 
         log(CQL_LOG_DEBUG, "sending message: " + header->str() + " " + message->str());
 
         std::vector<boost::asio::const_buffer> buf;
-<<<<<<< HEAD
-
         buf.push_back(boost::asio::buffer(header->buffer()->data(), header->size()));
-
         if (header->length() != 0) {
-            buf.push_back(boost::asio::buffer(message->buffer()->data(), message->size()));
-=======
-        buf.push_back(boost::asio::buffer(header.buffer()->data(), header.size()));
-        if (header.length() != 0) {
             buf.push_back(boost::asio::buffer(output_buffer->data(), output_buffer->size()));
->>>>>>> 835391fb
-        }
-
-        struct holder {
-        	holder(	boost::shared_ptr<cql::cql_header_impl_t> header,
-                    boost::shared_ptr<cql::cql_message_t>     message,
-                    boost::shared_ptr<cql::cql_error_t>       error,
-                    write_callback_t callback)
-        	            : _header(header), _message(message), _error(error), _callback(callback) {}
-
-            void operator() (const boost::system::error_code& err_code, std::size_t size) {
-                _callback(err_code, size);
-            }
-
-        private:
-            boost::shared_ptr<cql::cql_header_impl_t>   _header;
-            boost::shared_ptr<cql::cql_message_t>       _message;
-            boost::shared_ptr<cql::cql_error_t>         _error;
-            write_callback_t                            _callback;
-        };
+        }
 
         boost::asio::async_write(*_transport, buf, holder(header, message, err, callback));
     }
@@ -1150,12 +1131,6 @@
             return;
         }
 
-        boost::mutex::scoped_lock lock(_mutex);
-        if (_closing) {
-            log(CQL_LOG_INFO, "body_read: connection (" + boost::lexical_cast<std::string>(this) + ") is closing");
-            return;
-        }
-
         boost::asio::async_read(*_transport,
                                 boost::asio::buffer(header.length()==0 ? 0 : _response_message->buffer()->data(), _response_message->size()),
 #if BOOST_VERSION >= 104800
