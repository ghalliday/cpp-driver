--- conflicted
+++ resolved
@@ -73,7 +73,6 @@
 				
 	int const number_of_records_in_the_table = 2900;
 								
-<<<<<<< HEAD
 	for (int i = 0; i < number_of_records_in_the_table; ++i)
 	{
         cql::cql_uuid_t uuid = cql::cql_uuid_t::create();
@@ -93,21 +92,6 @@
 		uuid_map_2.insert( std::make_pair( i, uuid) );
 		time_stamp_map.insert( std::make_pair( i, ts ) );
 		timeuuid_map.insert( std::make_pair( i, timestamp ) );
-=======
-	for(int i = 0; i < number_of_records_in_the_table; ++i)	{			
-		cql::cql_uuid_t u = cql::cql_uuid_t::create();
-		std::vector<cql::cql_byte_t> v = u.get_data();			
-		std::string const uuid_string = u.to_string();										
-		cql::cql_bigint_t time_uuid = generate_random_time_stamp();	
-		std::vector<cql::cql_byte_t> bytes_timeuuid;
-		convert_timestamp_to_uuid(time_uuid,bytes_timeuuid);
-		std::string const timeuuid_string = cql::cql_uuid_t( bytes_timeuuid ).to_string();	
-		cql::cql_bigint_t const ts = generate_random_time_stamp();					
-		uuid_map.insert(std::make_pair(i,uuid_string));		
-		uuid_map_2.insert(std::make_pair( i,v));						
-		time_stamp_map.insert(std::make_pair( i,ts));
-		timeuuid_map.insert(std::make_pair(i,time_uuid));			
->>>>>>> 523ec6e2
 								
 		std::string query_string( boost::str(boost::format("INSERT INTO %s (tweet_id,t1,t2,t3,t4,t5) VALUES (%d,%d,%d,%s,%d,%s);") % test_utils::SIMPLE_TABLE % i % i % i % uuid_string % ts % timeuuid_string));	
 		boost::shared_ptr<cql::cql_query_t> _query(new cql::cql_query_t(query_string,cql::CQL_CONSISTENCY_ANY));	
@@ -127,13 +111,11 @@
 		BOOST_REQUIRE(cnt1 == cnt2);
 		BOOST_REQUIRE(cnt1 == cnt3);
 					
-		cql::cql_bigint_t timeuuid_1( 0 );			
-		if (result->get_timeuuid(5, timeuuid_1))
-		{
-			std::map< int, cql::cql_bigint_t >::const_iterator p = timeuuid_map.find( cnt1 );	
-
-			if( p == timeuuid_map.end() )
-			{
+		cql::cql_bigint_t timeuuid_1(0);			
+		if(result->get_timeuuid(5,timeuuid_1)) {			
+			std::map<int,cql::cql_bigint_t>::const_iterator p = timeuuid_map.find(cnt1);	
+
+			if(p == timeuuid_map.end()) {
 				BOOST_FAIL("No such key in map of timeuuid.");
 			}
 
@@ -194,12 +176,22 @@
 								
 		std::string const uuid_str_2 = uuid_.to_string();    
 		std::vector<cql::cql_byte_t> uuid_vec_2 = uuid_.get_data();
-		cql::cql_bigint_t const time_stamp_2 = uuid_.get_timestamp();
 		
 		std::map<int,std::string>::const_iterator p2 = uuid_map.find(cnt1);
 		if(p2 == uuid_map.end()) {
 			BOOST_FAIL("No such key in map.");
 		}
+
+		std::vector<cql::cql_byte_t> uuid_vec_bis = cql::cql_uuid_t(p2->second).get_data();
+		std::string const uuid_string_bis = cql::cql_uuid_t(uuid_vec_bis).to_string();
+
+		if(uuid_vec_2 != uuid_vec_bis) {
+			BOOST_FAIL("The two vectors of bytes do not match.");
+		}		
+				
+		if(uuid_string_bis != uuid_str_2) {
+			BOOST_FAIL("The two strings after conversion from uuid do not match.");
+		}		
 				
 		cql::cql_bigint_t uuid_time_stamp_4(0);
 		if(result->get_timeuuid(3,uuid_time_stamp_4)) {				
@@ -214,9 +206,9 @@
 		}		
 				
 		// Check the constructors. There are three of them. 
-		cql::cql_uuid_t const uc1(uuid_string);		
-		cql::cql_uuid_t const uc2(&uuid_vec_2[0]);	
-		cql::cql_uuid_t const uc3(uuid_vec_2);		
+		cql::cql_uuid_t const uc1(uuid_string_bis);		
+		cql::cql_uuid_t const uc2(&uuid_vec_bis[0]);	
+		cql::cql_uuid_t const uc3(uuid_vec_bis);		
 
 		cql::cql_bigint_t const uc1_timestamp = uc1.get_timestamp();
 		std::string const uc1_string = uc1.to_string();
@@ -243,27 +235,27 @@
 			BOOST_FAIL("Wrong timestamp value taken from uuid.");
 		}	
 
-		if( uc1_string != uuid_string ) {
+		if( uc1_string != uuid_string_bis ) {
 			BOOST_FAIL("Wrong uuid to string conversion.");
 		}
 			
-		if( uc2_string != uuid_string ) {
+		if( uc2_string != uuid_string_bis ) {
 			BOOST_FAIL("Wrong uuid to string conversion.");
 		}
 			
-		if( uc3_string != uuid_string ) {
+		if( uc3_string != uuid_string_bis ) {
 			BOOST_FAIL("Wrong uuid to string conversion.");
 		}
 
-		if( uc1_vec != uuid_vec_2 ) {
+		if( uc1_vec != uuid_vec_bis ) {
 			BOOST_FAIL("Wrong uuid to vector of bytes conversion.");
 		}
 
-		if( uc2_vec != uuid_vec_2 ) {
+		if( uc2_vec != uuid_vec_bis ) {
 			BOOST_FAIL("Wrong uuid to vector of bytes conversion.");
 		}
 
-		if( uc3_vec != uuid_vec_2 ) {
+		if( uc3_vec != uuid_vec_bis ) {
 			BOOST_FAIL("Wrong uuid to vector of bytes conversion.");
 		}
 
